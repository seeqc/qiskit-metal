--- conflicted
+++ resolved
@@ -186,11 +186,8 @@
         rect_jj = draw.LineString(
             [(0, -pad_gap/2), (0, +pad_gap/2)])
         # the draw.rectangle representing the josephson junction
-<<<<<<< HEAD
-        #rect_jj = draw.rectangle(p.inductor_width, pad_gap)
-=======
         # rect_jj = draw.rectangle(p.inductor_width, pad_gap)
->>>>>>> e7820396
+
         rect_pk = draw.rectangle(p.pocket_width, p.pocket_height)
 
         # Rotate and translate all qgeometry as needed.
