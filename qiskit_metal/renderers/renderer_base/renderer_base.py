--- conflicted
+++ resolved
@@ -350,15 +350,9 @@
         Call any initialization (single run) step required to setup the renderer for the first execution,
         such as connecting to some API or COM, or importing the correct material libraries, etc.
 
-<<<<<<< HEAD
-        Arguments:
+        Args:
             force (bool) : If True, need to scrap the existing initialization and re-do
                            If False, will start a new one only if none exists.  Defaults to False.
-=======
-        Args:
-            re_initiate (bool) : If False will only apply this function once.
-                                 If True, will re-apply.  Defaults to False.
->>>>>>> 2a918a84
 
         Returns:
             bool: is the renderer initialized succesfully (thus usable?)
@@ -433,135 +427,6 @@
 
     @abstractmethod
     def render_design(self):
-<<<<<<< HEAD
         """Abstract method. Must be implemented by the subclass.
         Renders all design chips and components.
-        """
-=======
-        """Renders all design chips and components."""
-        self.initate()
-        self.render_chips()
-        self.render_components()
-        # ...
-
-    def render_chips(self, all_chips):
-        """Render all chips of the design. Calls render_chip for each chip.
-
-        Args:
-            all_chips (list): All chip names to render.
-
-        Raises:
-            NotImplementedError: Function not written yet
-        """
-        # To avoid linting message in a subclass:  Method 'render_chips' is
-        # abstract in class 'QRenderer' but is not overridden,
-        # have this method do something.
-        type(all_chips)
-
-        raise NotImplementedError()
-
-    def render_chip(self, name):
-        """Render the given chip.
-
-        Args:
-            name (str): Chip to render.
-
-        Raises:
-            NotImplementedError: Function not written yet
-        """
-        # To avoid linting message in a subclass: Method 'render_chip' is
-        # abstract in class 'QRenderer' but is not overridden,
-        # have this method do something.
-        type(name)
-
-        raise NotImplementedError()
-
-    def render_components(self, selection=None):
-        """Render all components of the design.
-        If selection is none, then render all components.
-
-        Args:
-            selection (QComponent): Component to render.
-
-        Raises:
-            NotImplementedError: Function not written yet
-        """
-        # To avoid linting message in a subclass: Method 'render_component'
-        # is abstract in class 'QRenderer' but is not overridden,
-        # have this method do something.
-        type(selection)
-
-        raise NotImplementedError()
-
-    def render_component(self, qcomponent):
-        """Render the specified qcomponent.
-
-        Args:
-            qcomponent (QComponent): QComponent to render.
-
-        Raises:
-            NotImplementedError: Function not written yet
-        """
-        # To avoid linting message in a subclass: Method 'render_component'
-        # is abstract in class 'QRenderer' but is not overridden,
-        # have this method do something.
-        type(qcomponent)
-
-        raise NotImplementedError()
-
-    def render_element(self, element):
-        """Render the specified element.
-
-        Args:
-            element (Element): Element to render
-
-        Raises:
-            NotImplementedError: Function not written yet
-        """
-        # To avoid linting message in a subclass: Method 'render_element' is
-        # abstract in class 'QRenderer' but is not overridden,
-        # have this method do something.
-        type(element)
-
-        raise NotImplementedError()
-        # if isinstance(element, path):
-        #    self.render_element_path(element)
-
-        # elif isinstance(element, poly):
-        #    self.render_element_poly(element)
-
-        # else:
-        #    self.logger.error('RENDERER ERROR: Unknown element {element}')
-
-    def render_element_path(self, path):
-        """Render an element path.
-
-        Args:
-            path (str): Path to render.
-
-        Raises:
-            NotImplementedError: Function not written yet
-        """
-        # To avoid linting message in a subclass:  Method 'render_element_path'
-        # is abstract in class 'QRenderer' but is not overridden,
-        # have this method do something.
-        type(path)
-
-        raise NotImplementedError()
-
-    def render_element_poly(self, poly):
-        """Render an element poly.
-
-        Args:
-            poly (Poly): Poly to render
-
-        Raises:
-            NotImplementedError: Function not written yet
-        """
-        # To avoid linting message in a subclass:  Method 'render_element_poly'
-        # is abstract in class 'QRenderer' but is not overridden
-        # have this method do something.
-        type(poly)
-
-        raise NotImplementedError()
->>>>>>> 2a918a84
+        """