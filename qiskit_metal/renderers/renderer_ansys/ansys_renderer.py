# -*- coding: utf-8 -*-

# This code is part of Qiskit.
#
# (C) Copyright IBM 2017, 2021.
#
# This code is licensed under the Apache License, Version 2.0. You may
# obtain a copy of this license in the LICENSE.txt file in the root directory
# of this source tree or at http://www.apache.org/licenses/LICENSE-2.0.
#
# Any modifications or derivative works of this code must retain this
# copyright notice, and modified files need to carry a notice indicating
# that they have been altered from the originals.
# pylint: disable=too-many-lines

from typing import List, Tuple, Union

import re
import os
from pathlib import Path
import math
import geopandas
import numpy as np
import pandas as pd
from numpy.linalg import norm
from collections import defaultdict
from platform import system
from scipy.spatial import distance

import shapely
import pyEPR as epr
from pyEPR.ansys import parse_units, HfssApp, release

from qiskit_metal.draw.utility import to_vec3D
from qiskit_metal.draw.basic import is_rectangle
<<<<<<< HEAD
from qiskit_metal.renderers.renderer_base import QRendererAnalysis
from qiskit_metal.toolbox_python.utility_functions import toggle_numbers, bad_fillet_idxs
=======
from qiskit_metal.renderers.renderer_base import QRenderer
>>>>>>> c9dd8ddf
from qiskit_metal.toolbox_metal.parsing import is_true

from qiskit_metal import Dict

from .. import config
if not config.is_building_docs():
    from qiskit_metal.toolbox_python.utility_functions import toggle_numbers, bad_fillet_idxs


def good_fillet_idxs(coords: list,
                     fradius: float,
                     precision: int = 9,
                     isclosed: bool = False):
    """
    Get list of vertex indices in a linestring (isclosed = False) or polygon (isclosed = True) that can be filleted based on
    proximity to neighbors.

    Args:
        coords (list): Ordered list of tuples of vertex coordinates.
        fradius (float): User-specified fillet radius from QGeometry table.
        precision (int, optional): Digits of precision used for round(). Defaults to 9.
        isclosed (bool, optional): Boolean denoting whether the shape is a linestring or polygon. Defaults to False.

    Returns:
        list: List of indices of vertices that can be filleted.
    """
    if isclosed:
        return toggle_numbers(
            bad_fillet_idxs(coords, fradius, precision, isclosed=True),
            len(coords))
    return toggle_numbers(
        bad_fillet_idxs(coords, fradius, precision, isclosed=False),
        len(coords))[1:-1]


def get_clean_name(name: str) -> str:
    """Create a valid variable name from the given one by removing having it
    begin with a letter or underscore followed by an unlimited string of
    letters, numbers, and underscores.

    Args:
        name (str): Initial, possibly unusable, string to be modified.

    Returns:
        str: Variable name consistent with Python naming conventions.
    """
    # Remove invalid characters
    name = re.sub('[^0-9a-zA-Z_]', '', name)
    # Remove leading characters until we find a letter or underscore
    name = re.sub('^[^a-zA-Z_]+', '', name)
    return name


<<<<<<< HEAD
class QAnsysRenderer(QRendererAnalysis):
    """
    Extends QRenderer to export designs to Ansys using pyEPR.
    The methods which a user will need for Ansys export should be found within this class.
=======
class QAnsysRenderer(QRenderer):
    """Extends QRenderer to export designs to Ansys using pyEPR. The methods
    which a user will need for Ansys export should be found within this class.
>>>>>>> c9dd8ddf

    Default Options:
        * Lj: '10nH' -- Lj has units of nanoHenries (nH)
        * Cj: 0 -- Cj *must* be 0 for pyEPR analysis! Cj has units of femtofarads (fF)
        * _Rj: 0 -- _Rj *must* be 0 for pyEPR analysis! _Rj has units of Ohms
        * max_mesh_length_jj: '7um' -- Maximum mesh length for Josephson junction elements
        * project_path: None -- Default project path; if None --> get active
        * project_name: None -- Default project name
        * design_name: None -- Default design name
        * ansys_file_extension: '.aedt' -- Ansys file extension for 2016 version and newer
        * x_buffer_width_mm: 0.2 -- Buffer between max/min x and edge of ground plane, in mm
        * y_buffer_width_mm: 0.2 -- Buffer between max/min y and edge of ground plane, in mm
        * wb_threshold:'400um' -- the minimum distance between two vertices of a path for a
          wirebond to be added.
        * wb_offset:'0um' -- offset distance for wirebond placement (along the direction
          of the cpw)
        * wb_size: 3 -- scalar which controls the width of the wirebond (wb_size * path['width'])
    """

    #: Default options, over-written by passing ``options` dict to render_options.
    #: Type: Dict[str, str]
    # yapf: disable
    default_options = Dict(
        Lj='10nH',  # Lj has units of nanoHenries (nH)
        Cj=0,  # Cj *must* be 0 for pyEPR analysis! Cj has units of femtofarads (fF)
        _Rj=0,  # _Rj *must* be 0 for pyEPR analysis! _Rj has units of Ohms
        max_mesh_length_jj='7um',  # maximum mesh length for Josephson junction elements
        project_path=None,  # default project path; if None --> get active
        project_name=None,  # default project name
        design_name=None,  # default design name
        # bounding_box_scale_x = 1.2, # Ratio of 'main' chip width to bounding box width
        # bounding_box_scale_y = 1.2, # Ratio of 'main' chip length to bounding box length
        x_buffer_width_mm=0.2,  # Buffer between max/min x and edge of ground plane, in mm
        y_buffer_width_mm=0.2,  # Buffer between max/min y and edge of ground plane, in mm
        wb_threshold = '400um',
        wb_offset = '0um',
        wb_size = 5,
        plot_ansys_fields_options = Dict(
            name="NAME:Mag_E1",
            UserSpecifyName='0',
            UserSpecifyFolder='0',
            QuantityName= "Mag_E",
            PlotFolder= "E Field",
            StreamlinePlot= "False",
            AdjacentSidePlot= "False",
            FullModelPlot= "False",
            IntrinsicVar= "Phase=\'0deg\'",
            PlotGeomInfo_0= "1",
            PlotGeomInfo_1= "Surface",
            PlotGeomInfo_2= "FacesList",
            PlotGeomInfo_3= "1",
        ),
    )
    """Default options"""
    # yapf: enable

    NAME_DELIM = r'_'
    """Name delimiter"""

    name = 'ansys'
    """Name"""

    default_setup = Dict(
        drivenmodal=Dict(name="Setup",
                         freq_ghz='5.0',
                         max_delta_s='0.1',
                         max_passes='10',
                         min_passes='1',
                         min_converged='1',
                         pct_refinement='30',
                         basis_order='1'),
        eigenmode=Dict(name="Setup",
                       min_freq_ghz='1',
                       n_modes='1',
                       max_delta_f='0.5',
                       max_passes='10',
                       min_passes='1',
                       min_converged='1',
                       pct_refinement='30',
                       basis_order='-1'),
        q3d=Dict(name='Setup',
                 freq_ghz='5.0',
                 save_fields='False',
                 enabled='True',
                 max_passes='15',
                 min_passes='2',
                 min_converged_passes='2',
                 percent_error='0.5',
                 percent_refinement='30',
                 auto_increase_solution_order='True',
                 solution_order='High',
                 solver_type='Iterative'),
        port_inductor_gap=
        '10um'  # spacing between port and inductor if junction is drawn both ways
    )
    """Default setup"""

    # When additional columns are added to QGeometry, this is the example to populate it.
    # e.g. element_extensions = dict(
    #         base=dict(color=str, klayer=int),
    #         path=dict(thickness=float, material=str, perfectE=bool),
    #         poly=dict(thickness=float, material=str), )
    """Element extensions dictionary   element_extensions = dict() from base class"""

    # Add columns to junction table during QAnsysRenderer.load()
    # element_extensions  is now being populated as part of load().
    # Determined from element_table_data.

    # Dict structure MUST be same as  element_extensions!!!!!!
    # This dict will be used to update QDesign during init of renderer.
    # Keeping this as a cls dict so could be edited before renderer is instantiated.
    # To update component.options junction table.

    element_table_data = dict(path=dict(wire_bonds=False),
                              junction=dict(
                                  inductance=default_options['Lj'],
                                  capacitance=default_options['Cj'],
                                  resistance=default_options['_Rj'],
                                  mesh_kw_jj=parse_units(
                                      default_options['max_mesh_length_jj'])))
    """Element table data"""

<<<<<<< HEAD
    def __init__(self, design: 'QDesign', initiate=True, options: Dict = None):
        """
        Create a QRenderer for Ansys.
=======
    def __init__(self,
                 design: 'QDesign',
                 initiate=True,
                 render_template: Dict = None,
                 render_options: Dict = None):
        """Create a QRenderer for Ansys.
>>>>>>> c9dd8ddf

        Args:
            design (QDesign): Use QGeometry within QDesign to obtain elements for Ansys.
            initiate (bool, optional): True to initiate the renderer. Defaults to True.
            options (Dict, optional):  Used to override all options. Defaults to None.
        """
        super().__init__(design=design, initiate=initiate, options=options)

        # Default behavior is to render all components unless a strict subset was chosen
        self.render_everything = True

        self._pinfo = None
        # Connected to Ansys variables
        self._rapp = None
        self._rdesktop = None

    @property
    def initialized(self):
        if self._pinfo:
            if self._pinfo.project:
                return True
        return False

    @property
    def rapp(self):
        return self._rapp

    @rapp.setter
    def rapp(self, app_com):
        if self._rapp:
            self._rapp.release()
        self._rapp = app_com

    @property
    def rdesktop(self):
        return self._rdesktop

    @rdesktop.setter
    def rdesktop(self, desktop_com):
        if self._rdesktop:
            self._rdesktop.release()
        self._rdesktop = desktop_com

    def _initiate_renderer(self):
        """
        Open a session of the default Ansys EDT.
        Establishes the connection to the App and Desktop only.
        """
        # test if ansys is open
        # import psutil
        # booted = False
        # for proc in psutil.process_iter():
        #     if 'ansysedt' in proc.name():
        #         booted = True

        # if not booted:
        #    self._open_ansys(*args, **kwargs)
        # need to make it so that it waits for the Ansys boot to end
        # after opening, should establish a connection (able to create a new project)

        self.rapp = HfssApp()
        self.rdesktop = self.rapp.get_app_desktop()
        if self.rdesktop.project_count() == 0:
            self.rdesktop.new_project()
        self.connect_ansys()  # TODO: can this be done differently?

        # return True to indicate successful completion
        return True

    def _close_renderer(self):
        """Not used by the gds renderer at this time. only returns True

        Returns:
            bool: True
        """
        # wipe local variables
        self.epr_distributed_analysis = None
        self.epr_quantum_analysis = None

        # close COM connections to ansys
        if self.rdesktop is not None:
            self.rdesktop.release()
        if self.rapp is not None:
            self.rapp.release()
        if self.pinfo:
            self.disconnect_ansys()

        return True

    def close(self):
        """Alias of _close_renderer()

        Returns:
            bool: True
        """
        return self._close_renderer()

    def open_ansys(self,
                   path: str = None,
                   executable: str = 'reg_ansysedt.exe',
                   path_var: str = 'ANSYSEM_ROOT202'):
<<<<<<< HEAD
        """
        Alternative method to open an Ansys session that allows to specify which version to use.
        Default is version 2020 R2, but can be overridden.
=======
        """Open a session of Ansys. Default is version 2020 R2, but can be
        overridden.
>>>>>>> c9dd8ddf

        Args:
            path (str): Path to the Ansys executable. Defaults to None
            executable (str): Name of the ansys executable. Defaults to 'reg_ansysedt.exe'
            path_var (str): Name of the OS environment variable that contains the path to the
                            Ansys executable. Only used when path=None.
                            Defaults to 'ANSYSEM_ROOT202' (Ansys ver. 2020 R2)
        """
        if not system() == 'Windows':
            self.logger.warning(
                'You are using %s, but this is a renderer to Ansys, which only runs on Windows. '
                'Expect any sort of Errors if you try to work with this renderer beyond this point.'
                % system())

        import subprocess
        if path is None:
            try:
                path = os.environ[path_var]
            except KeyError:
                self.logger.error(
                    'environment variable %s not found. Is Ansys 2020 R2 installed on this '
                    'machine? If yes, then create said environment variable. If you have a '
                    'different version of Ansys, then pass to open_ansys() the path to its '
                    'binary, or the env var that stores it.' % path_var)
                raise
        else:
            path = os.path.abspath(path)
        cmdlist = [os.path.sep.join([path, executable]), '-shortcut']
        subprocess.call(cmdlist, cwd=path)

    def connect_ansys(self,
                      project_path: str = None,
                      project_name: str = None,
                      design_name: str = None):
        """If none of the optional parameters are provided: connects to the
        Ansys COM, then checks for, and grab if present, an active project,
        design, and design setup.

        If the optional parameters are provided: if present, opens the project file and design in 
        Ansys.

        Args:
            project_path (str, optional): Path without file name
            project_name (str, optional): File name (with or without extension)
            design_name (str, optional): Name of the default design to open from the project file
        """
        if not system() == 'Windows':
            self.logger.warning(
                'You are using %s, but this is a renderer to Ansys, which only runs on Windows. '
                'Expect any sort of Errors if you try to work with this renderer beyond this point.'
                % system())

        # pyEPR does not like extensions
        if project_name:
            project_name = project_name.replace(".aedt", "")
        # open connection through pyEPR
        import pythoncom
        try:
            self._pinfo = epr.ProjectInfo(
                do_connect=True,
                project_path=self._options['project_path']
                if not project_path else project_path,
                project_name=self._options['project_name']
                if not project_name else project_name,
                design_name=self._options['design_name']
                if not design_name else design_name)
        except pythoncom.com_error as error:
            print("com_error: ", error)
            hr, msg, exc, arg = error.args
            if msg == "Invalid class string":  # and hr == -2147221005 and exc is None and arg is None
                self.logger.error(
                    "pyEPR cannot find the Ansys COM. Ansys installation might not have registered it. "
                    "To verify if this is the problem, execute the following: ",
                    "`print(win32com.client.Dispatch('AnsoftHfss.HfssScriptInterface'))` ",
                    "If the print-out is not `<COMObject ...>` then Ansys COM is not registered, ",
                    "and you will need to look into correcting your Ansys installation."
                )
            raise error

    def disconnect_ansys(self):
        """Disconnect Ansys."""
        if self.pinfo:
            self.pinfo.disconnect()
        else:
            self.logger.warning(
                'This renderer appears to be already disconnected from Ansys')

    def new_ansys_project(self):
        """Creates a new empty project in Ansys."""
        here = HfssApp()
        here.get_app_desktop().new_project()

    def connect_ansys_design(self, design_name: str = None):
        """Used to switch between existing designs.

        Args:
            design_name (str, optional): Name within the active project. Defaults to None.
        """

        if self.pinfo:
            if self.pinfo.project:
                all_designs_names = self.pinfo.project.get_design_names()
                if design_name not in all_designs_names:
                    self.logger.warning(
                        f'The design_name={design_name} is not in project.  Connection did not happen.'
                    )
                    return

                try:
                    self.pinfo.connect_design(design_name)
                    self.pinfo.connect_setup()
                except AttributeError:
                    self.logger.error(
                        'Please install a more recent version of pyEPR (>=0.8.4.3)'
                    )
            else:
                self.logger.warning(
                    'Either you do not have a project loaded in Ansys, or you are not connected '
                    'to it. Try executing hfss.connect_ansys(), or creating a new Ansys project. '
                    'Also check the help file and other guide notebooks')
        else:
            self.logger.warning(
                'It does not look like you are connected to Ansys. Please use connect_ansys() '
                'and make sure self.pinfo is set. There must be a project open in Ansys first.'
            )

    @property
    def pinfo(self) -> epr.ProjectInfo:
        """Project info for Ansys renderer (class: pyEPR.ProjectInfo)."""
        return self._pinfo

    @property
    def modeler(self):
        """The modeler from pyEPR HfssModeler.

        Returns:
            pyEPR.ansys.HfssModeler: Reference to  design.HfssModeler in Ansys.
        """
        if self.pinfo:
            if self.pinfo.design:
                return self.pinfo.design.modeler

    def plot_ansys_fields(self, *args, **kwargs):
        """
        (deprecated) use plot_fields()
        """
        self.logger.warning(
            'This method is deprecated. Change your scripts to use plot_fields()'
        )
        return self.plot_fields(*args, **kwargs)

    def plot_fields(
        self,
        object_name: str,
        name: str = None,
        UserSpecifyName: int = None,
        UserSpecifyFolder: int = None,
        QuantityName: str = None,
        PlotFolder: str = None,
        StreamlinePlot: bool = None,
        AdjacentSidePlot: bool = None,
        FullModelPlot: bool = None,
        IntrinsicVar: str = None,
        PlotGeomInfo_0: int = None,
        PlotGeomInfo_1: str = None,
        PlotGeomInfo_2: str = None,
        PlotGeomInfo_3: int = None,
    ):
        """Plot fields in Ansys. The options are populated by the component's
        options.

        Args:
            object_name (str): Used to plot on faces of.
<<<<<<< HEAD
            name (str, optional): "NAME:<PlotName>". Defaults to None.
            UserSpecifyName (int, optional): 0 if default name for plot is used, 1 otherwise.
                Defaults to None.
            UserSpecifyFolder (int, optional): 0 if default folder for plot is used, 1 otherwise.
                Defaults to None.
            QuantityName (str, optional): Type of plot to create. Possible values are:
                Mesh plots: "Mesh".
                Field plots: "Mag_E", "Mag_H", "Mag_Jvol", "Mag_Jsurf","ComplexMag_E",
                "ComplexMag_H", "ComplexMag_Jvol", "ComplexMag_Jsurf", "Vector_E", "Vector_H",
                "Vector_Jvol", "Vector_Jsurf", "Vector_RealPoynting","Local_SAR", "Average_SAR".
                Defaults to None.
            PlotFolder (str, optional): Name of the folder to which the plot should be added.
                Possible values are: "E Field",  "H Field", "Jvol", "Jsurf", "SARField",
                and "MeshPlots". Defaults to None.
            StreamlinePlot (bool, optional): Passed to CreateFieldPlot. Defaults to None.
            AdjacentSidePlot (bool, optional): Passed to CreateFieldPlot. Defaults to None.
            FullModelPlot (bool, optional): Passed to CreateFieldPlot. Defaults to None.
            IntrinsicVar (str, optional): Formatted string that specifies the frequency and phase at
                which to make the plot.  For example: "Freq='1GHz' Phase='30deg'" Defaults to None.
            PlotGeomInfo_0 (int, optional): 0th entry in list for "PlotGeomInfo:=", <PlotGeomArray>.
                Defaults to None.
            PlotGeomInfo_1 (str, optional): 1st entry in list for "PlotGeomInfo:=", <PlotGeomArray>.
                Defaults to None.
            PlotGeomInfo_2 (str, optional): 2nd entry in list for "PlotGeomInfo:=", <PlotGeomArray>.
                Defaults to None.
            PlotGeomInfo_3 (int, optional): 3rd entry in list for "PlotGeomInfo:=", <PlotGeomArray>.
                Defaults to None.
=======
            name (str, optional): "NAME:<PlotName>" Defaults to None.
            UserSpecifyName (int, optional): 0 if default name for plot is used, 1 otherwise.
              Defaults to None.
            UserSpecifyFolder (int, optional): 0 if default folder for plot is used, 1 otherwise.
              Defaults to None.
            QuantityName (str, optional): Type of plot to create. Possible values are
              Mesh plots - "Mesh";
              Field plots - "Mag_E", "Mag_H", "Mag_Jvol", "Mag_Jsurf","ComplexMag_E",
              "ComplexMag_H", "ComplexMag_Jvol", "ComplexMag_Jsurf", "Vector_E", "Vector_H",
              "Vector_Jvol", "Vector_Jsurf", "Vector_RealPoynting","Local_SAR", "Average_SAR".
              Defaults to None.
            PlotFolder (str, optional): Name of the folder to which the plot should be added.
              Possible values are: "E Field",  "H Field", "Jvol", "Jsurf", "SARField", and
              "MeshPlots". Defaults to None.
            StreamlinePlot (bool, optional): Passed to CreateFieldPlot. Defaults to None.
            AdjacentSidePlot (bool, optional): Passed to CreateFieldPlot. Defaults to None.
            FullModelPlot (bool, optional): Passed to CreateFieldPlot. Defaults to None.
            IntrinsicVar (str, optional): Formatted string that specifies the frequency and phase
              at which to make the plot.  For example: "Freq='1GHz' Phase='30deg'".
              Defaults to None.
            PlotGeomInfo_0 (int, optional): 0th entry in list for "PlotGeomInfo:=",
              <PlotGeomArray>. Defaults to None.
            PlotGeomInfo_1 (str, optional): 1st entry in list for "PlotGeomInfo:=",
              <PlotGeomArray>. Defaults to None.
            PlotGeomInfo_2 (str, optional): 2nd entry in list for "PlotGeomInfo:=",
              <PlotGeomArray>. Defaults to None.
            PlotGeomInfo_3 (int, optional): 3rd entry in list for "PlotGeomInfo:=",
              <PlotGeomArray>. Defaults to None.
>>>>>>> c9dd8ddf

        Returns:
            NoneType: Return information from oFieldsReport.CreateFieldPlot().
            The method CreateFieldPlot() always returns None.
        """
        self.modeler._modeler.ShowWindow()
        if not self.pinfo:
            self.logger.warning('pinfo is None.')
            return

        if self.pinfo.design:
            if not self.pinfo.design._fields_calc:
                self.logger.warning('The _fields_calc in design is None.')
                return
            if not self.pinfo.design._modeler:
                self.logger.warning('The _modeler in design is None.')
                return
        else:
            self.logger.warning('The design in pinfo is None.')
            return

        if not self.pinfo.setup:
            self.logger.warning('The setup in pinfo is None.')
            return

        #TODO: This is just a prototype - should add features and flexibility.
        oFieldsReport = self.pinfo.design._fields_calc  #design.GetModule("FieldsReporter")
        oModeler = self.pinfo.design._modeler  #design.SetActiveEditor("3D Modeler")
        setup = self.pinfo.setup

        # Object ID - use to plot on faces of
        object_id = oModeler.GetObjectIDByName(object_name)
        # Can also use hfss.pinfo.design._modeler.GetFaceIDs("main")

        paf = self.options['plot_ansys_fields_options']

        if not name:
            name = self.parse_value(paf['name'])

        # Name of the solution setup and solution formatted as:"<SolveSetupName> : <WhichSolution>",
        # where <WhichSolution> can be "Adaptive_<n>", "LastAdaptive", or "PortOnly".
        # HFSS requires a space on either side of the ‘:’ character.
        # If it is missing, the plot will not be created.
        SolutionName = f"{setup.name} : LastAdaptive"
        if not UserSpecifyName:
            UserSpecifyName = int(self.parse_value(paf['UserSpecifyName']))
        if not UserSpecifyFolder:
            UserSpecifyFolder = int(self.parse_value(paf['UserSpecifyFolder']))
        if not QuantityName:
            QuantityName = self.parse_value(paf['QuantityName'])
        if not PlotFolder:
            PlotFolder = self.parse_value(paf['PlotFolder'])
        if not StreamlinePlot:
            StreamlinePlot = is_true(self.parse_value(paf['StreamlinePlot']))
        if not AdjacentSidePlot:
            AdjacentSidePlot = is_true(self.parse_value(
                paf['AdjacentSidePlot']))
        if not FullModelPlot:
            FullModelPlot = is_true(self.parse_value(paf['FullModelPlot']))
        if not IntrinsicVar:
            IntrinsicVar = self.parse_value(paf['IntrinsicVar'])
        if not PlotGeomInfo_0:
            PlotGeomInfo_0 = int(self.parse_value(paf['PlotGeomInfo_0']))
        if not PlotGeomInfo_1:
            PlotGeomInfo_1 = self.parse_value(paf['PlotGeomInfo_1'])
        if not PlotGeomInfo_2:
            PlotGeomInfo_2 = self.parse_value(paf['PlotGeomInfo_2'])
        if not PlotGeomInfo_3:
            PlotGeomInfo_3 = int(self.parse_value(paf['PlotGeomInfo_3']))

        # used to pass to CreateFieldPlot
        # Copied from  pdf at http://www.ece.uprm.edu/~rafaelr/inel6068/HFSS/scripting.pdf
        #<PlotGeomArray>Array(<NumGeomTypes>, <GeomTypeData>,<GeomTypeData>, ...)
        # For example:
        # Array(4, "Volume", "ObjList", 1, "Box1","Surface", "FacesList", 1, "12", "Line", 1,"Polyline1",
        #       "Point", 2, "Point1", "Point2"
        PlotGeomInfo = [
            PlotGeomInfo_0, PlotGeomInfo_1, PlotGeomInfo_2, PlotGeomInfo_3,
            str(object_id)
        ]

        # yapf: disable
        args_list = [
                name                 ,
                "SolutionName:="     , SolutionName,  # name of the setup
                "UserSpecifyName:="  , UserSpecifyName ,
                "UserSpecifyFolder:=", UserSpecifyFolder,
                "QuantityName:="     , QuantityName,
                "PlotFolder:="       , PlotFolder,
                "StreamlinePlot:="   , StreamlinePlot,
                "AdjacentSidePlot:=" , AdjacentSidePlot,
                "FullModelPlot:="    , FullModelPlot,
                "IntrinsicVar:="     , IntrinsicVar,
                "PlotGeomInfo:="     , PlotGeomInfo,
            ]
        #yapf: enable
        return oFieldsReport.CreateFieldPlot(args_list, "Field")

    def plot_ansys_delete(self, names: list):
<<<<<<< HEAD
        """
        (deprecated) Use delete_fields()
        """
        self.logger.warning(
            'This method is deprecated. Change your scripts to use clear_fields()'
        )
        self.clear_fields(names)

    def clear_fields(self, names: list):
        """
        Delete field plots from modeler window in Ansys.
        Does not throw an error if names are missing. 
=======
        """Delete plots from modeler window in Ansys. Does not throw an error
        if names are missing.
>>>>>>> c9dd8ddf

        Can give multiple names, for example:
        hfss.plot_ansys_delete(['Mag_E1', 'Mag_E1_2'])

        Args:
            names (list): Names of plots to delete from modeler window.
        """
        if not names:
            names = list(self.pinfo.design._fields_calc.GetFieldPlotNames())
        return self.pinfo.design._fields_calc.DeleteFieldPlot(names)

    def add_message(self, msg: str, severity: int = 0):
        """Add message to Message Manager box in Ansys.

        Args:
            msg (str): Message to add.
            severity (int): 0 = Informational, 1 = Warning, 2 = Error, 3 = Fatal.
        """
        self.pinfo.design.add_message(msg, severity)

    def save_screenshot(self, path: str = None, show: bool = True):
        """Save the screenshot.

        Args:
            path (str, optional): Path to save location.  Defaults to None.
            show (bool, optional): Whether or not to display the screenshot.  Defaults to True.

        Returns:
            pathlib.WindowsPath: path to png formatted screenshot.
        """
        self.modeler._modeler.ShowWindow()
        try:
            return self.pinfo.design.save_screenshot(path, show)
        except AttributeError:
            self.logger.error(
                'Please install a more recent version of pyEPR (>=0.8.4.3)')

    def execute_design(self,
                       design_name,
                       solution_type: str,
                       force_redraw: bool = False,
                       **design_selection):
        # If a selection of components is not specified, we will use the previous design, if it exists
        done = False
        if 'selection' not in design_selection:
            done = True
        else:
            if design_selection['selection'] is None:
                done = True

        if done:
            try:
                return self.design.name
            except AttributeError:
                # if no design exists, then we will proceed and render the full design instead
                pass

        # full design rendering in a separate design file.
        if force_redraw:
            self.clean_active_design()
        else:
            self.new_ansys_design(design_name, solution_type)
        self.render_design(**design_selection)
        return self.pinfo.design.name

    def new_ansys_design(self,
                         design_name: str,
                         solution_type: str,
                         connect: bool = True):
        """Add an Ansys design with the given name to the Ansys project.
        Valid solutions_type values are: 'capacitance' (q3d), 'eignemode' and 'drivenmodal' (hfss)

        Args:
            design_name (str): name of the Design to be created in Ansys
            solution_type (str): defines type of Design and solution to be created in Ansys
            connect (bool, optional): Should we connect qiskit-metal to this Ansy design? Defaults to True.

        Returns(pyEPR.ansys.HfssDesign): The pointer to the design within Ansys.

        """
        if self.pinfo:
            try:
                if solution_type == 'capacitance':
                    adesign = self.pinfo.project.new_q3d_design(design_name)
                elif solution_type == 'eigenmode':
                    adesign = self.pinfo.project.new_em_design(design_name)
                elif solution_type == 'drivenmodal':
                    adesign = self.pinfo.project.new_dm_design(design_name)
                else:
                    self.logger.error(
                        f'The solution_type = {solution_type} is not supported by this renderer'
                    )
            except AttributeError:
                if self.pinfo.project is None:
                    self.logger.error('Project not found')
                else:
                    self.logger.error(
                        'Please install a more recent version of pyEPR (>=0.8.4.4)'
                    )
                raise
            if connect:
                self.connect_ansys_design(adesign.name)
            return adesign
        else:
            self.logger.info("You have to first connect to Ansys and to a project " \
                            "before creating a new design. You can use renderer.connect_ansys()")

    def activate_ansys_design(self,
                              design_name: str,
                              solution_type: str = None):
        """Select a design with the given name from the open project.
        If the design exists, that will be added WITHOUT altering the suffix of the design name.

        Args:
            name (str): Name of the new Ansys design
        """

        if self.pinfo:
            if self.pinfo.project:
                try:
                    names_in_design = self.pinfo.project.get_design_names()
                except AttributeError:
                    self.logger.error(
                        'Please install a more recent version of pyEPR (>=0.8.4.5)'
                    )

                if design_name in names_in_design:
                    self.pinfo.connect_design(design_name)
                    oDesktop = self.pinfo.design.parent.parent._desktop  # self.pinfo.design does not work
                    oProject = oDesktop.SetActiveProject(
                        self.pinfo.project_name)
                    oDesign = oProject.SetActiveDesign(design_name)
                else:
                    self.logger.warning(
                        f'The design_name={design_name} was not in active project.  '
                        f'Designs in active project are: \n{names_in_design}.  '
                        'A new design will be added to the project.  ')
                    if solution_type is not None:
                        adesign = self.new_ansys_design(
                            design_name=design_name,
                            solution_type=solution_type,
                            connect=True)
                    else:
                        self.logger.error(
                            'Please specify the solution_type, to determine what design to create'
                        )
            else:
                self.logger.warning(
                    "Project not found, have you opened a project?")
        else:
            self.logger.warning(
                "Have you run connect_ansys()?  Cannot find a reference to Ansys in QRenderer."
            )

    def new_ansys_setup(self, name: str, **other_setup):
        """Determines the appropriate setup to be created based on the pinfo.design.solution_type.
        make sure to set this variable before executing this method

        Args:
            name (str): name to give to the new setup

        Returns:
            pyEPR.ansys.HfssEMSetup: Pointer to the ansys setup object
        """
        #TODO: only use activate_ansys_setup?
        if self.pinfo:
            if self.pinfo.design:
                if self.pinfo.design.solution_type == 'Eigenmode':
                    setup = self.add_eigenmode_setup(name, **other_setup)
                elif self.pinfo.design.solution_type == 'DrivenModal':
                    setup = self.add_drivenmodal_setup(name, **other_setup)
                elif self.pinfo.design.solution_type == 'Q3D':
                    setup = self.add_q3d_setup(name, **other_setup)
        return setup

    def initialize_cap_extract(self, **kwargs):
        """Any task that needs to occur before running a simulation, such as creating a setup

        Returns:
            str: Name of the setup that has been updated
        """
        setup = self.new_ansys_setup(**kwargs)  #TODO: activate_ansys_setup?
        return setup.name

    def initialize_eigenmode(self, variables: Dict, **kwargs):
        """Any task that needs to occur before running a simulation, such as creating a setup

        Args:
            variables (Dict): list of parametric variables to set in the renderer

        Returns:
            str: Name of the setup that has been updated
        """
        self.set_variables(variables)
        setup = self.new_ansys_setup(**kwargs)  #TODO: activate_ansys_setup?
        return setup.name

    def initialize_drivenmodal(self, variables: Dict, **kwargs):
        """Any task that needs to occur before running a simulation, such as creating a setup

        Args:
            variables (Dict): list of parametric variables to set in the renderer

        Returns:
            str: Name of the setup that has been updated
        """
        self.set_variables(variables)
        setup = self.new_ansys_setup(**kwargs)  #TODO: activate_ansys_setup?
        return setup.name

    def activate_ansys_setup(self, setup_name: str):
        """For active design, either get existing setup, make new setup with name, 
        or make new setup with default name.

        Args:
            setup_name (str, optional): If name exists for setup, then have pinfo reference it. 
            If name for setup does not exist, create a new setup with the name.  If name is None, 
            create a new setup with default name.
        """
        if self.pinfo:
            if self.pinfo.project:
                if self.pinfo.design:
                    # look for setup name, if not there, then add a new one
                    if setup_name:
                        all_setup_names = self.pinfo.design.get_setup_names()
                        self.pinfo.setup_name = setup_name
                        if setup_name in all_setup_names:
                            # When name is given and in design. So have pinfo reference existing setup.
                            self.pinfo.setup = self.pinfo.get_setup(setup_name)
                        else:
                            # When name is given, but not in design. So make a new setup with given name.
                            self.logger.warning(
                                f'The setup_name={setup_name} was not in active design.  '
                                f'Setups in active design are: \n{names_in_design}.  '
                                'A new setup will default values will be added to the design.  '
                            )
                            self.pinfo.setup = self.new_ansys_setup(
                                name=setup_name)
                    else:
                        self.logger.warning(f'Please specify a setup_name.')
                else:
                    self.logger.warning(
                        "Design not found in selected project, have you opened a design?"
                    )
            else:
                self.logger.warning(
                    "Project not found, have you opened a project?")
        else:
            self.logger.warning(
                "Have you run connect_ansys()?  Cannot find a reference to Ansys in QRenderer."
            )

    def render_design(self,
                      selection: Union[list, None] = None,
                      open_pins: Union[list, None] = None,
                      box_plus_buffer: bool = True):
        """Initiate rendering of components in design contained in selection,
        assuming they're valid. Components are rendered before the chips they
        reside on, and subtraction of negative shapes is performed at the very
        end.

        First obtain a list of IDs of components to render and a corresponding case, denoted by self.qcomp_ids
        and self.case, respectively. If self.case == 1, all components in QDesign are to be rendered.
        If self.case == 0, a strict subset of components in QDesign are to be rendered. Otherwise, if
        self.case == 2, one or more component names in selection cannot be found in QDesign.

        Chip_subtract_dict consists of component names (keys) and a set of all elements within each component that
        will eventually be subtracted from the ground plane. Add objects that are perfect conductors and/or have
        meshing to self.assign_perfE and self.assign_mesh, respectively; both are initialized as empty lists. Note
        that these objects are "refreshed" each time render_design is called (as opposed to in the init function)
        to clear QAnsysRenderer of any leftover items from the last call to render_design.

        Among the components selected for export, there may or may not be unused (unconnected) pins.
        The second parameter, open_pins, contains tuples of the form (component_name, pin_name) that
        specify exactly which pins should be open rather than shorted during the simulation. Both the
        component and pin name must be specified because the latter could be shared by multiple
        components. All pins in this list are rendered with an additional endcap in the form of a
        rectangular cutout, to be subtracted from its respective plane.

        The final parameter, box_plus_buffer, determines how the chip is drawn. When set to True, it takes the
        minimum rectangular bounding box of all rendered components and adds a buffer of x_buffer_width_mm and
        y_buffer_width_mm horizontally and vertically, respectively, to the chip size. The center of the chip
        lies at the midpoint x/y coordinates of the minimum rectangular bounding box and may change depending
        on which components are rendered and how they're positioned. If box_plus_buffer is False, however, the
        chip position and dimensions are taken from the chip info dictionary found in QDesign, irrespective
        of what's being rendered. While this latter option is faster because it doesn't require calculating a
        bounding box, it runs the risk of rendered components being too close to the edge of the chip or even
        falling outside its boundaries.

        Args:
            selection (Union[list, None], optional): List of components to render. Defaults to None.
            open_pins (Union[list, None], optional): List of tuples of pins that are open. Defaults to None.
            box_plus_buffer (bool): Either calculate a bounding box based on the location of rendered geometries
                                     or use chip size from design class.
        """
        self.qcomp_ids, self.case = self.get_unique_component_ids(selection)

        if self.case == 2:
            self.logger.warning(
                'Unable to proceed with rendering. Please check selection.')
            return

        self.chip_subtract_dict = defaultdict(set)
        self.assign_perfE = []
        self.assign_mesh = []

        self.render_tables()
        self.add_endcaps(open_pins)

        self.render_chips(box_plus_buffer=box_plus_buffer)
        self.subtract_from_ground()
        self.add_mesh()

<<<<<<< HEAD
    def render_chip(self):
        pass

    def render_component(self):
        pass

    def render_tables(self,
                      selection: Union[list, None] = None,
                      skip_junction: bool = False):
=======
    def render_tables(self):
>>>>>>> c9dd8ddf
        """
        Render components in design grouped by table type (path, poly, or junction).
        """
        for table_type in self.design.qgeometry.get_element_types():
<<<<<<< HEAD
            if table_type != 'junction' or not skip_junction:
                self.render_components(table_type, selection)
=======
            self.render_components(table_type)
>>>>>>> c9dd8ddf

    def render_components(self, table_type: str):
        """
        Render components by breaking them down into individual elements.

        Args:
            table_type (str): Table type (poly, path, or junction).
        """
        table = self.design.qgeometry.tables[table_type]

        if self.case == 0:  # Render a subset of components using mask
            mask = table['component'].isin(self.qcomp_ids)
            table = table[mask]

        for _, qgeom in table.iterrows():
            self.render_element(qgeom, bool(table_type == 'junction'))

        if table_type == 'path':
            self.auto_wirebonds(table)

    def render_element(self, qgeom: pd.Series, is_junction: bool):
        """Render an individual shape whose properties are listed in a row of
        QGeometry table. Junction elements are handled separately from non-
        junction elements, as the former consist of two rendered shapes, not
        just one.

        Args:
            qgeom (pd.Series): GeoSeries of element properties.
            is_junction (bool): Whether or not qgeom belongs to junction table.
        """
        qc_shapely = qgeom.geometry
        if is_junction:
            self.render_element_junction(qgeom)
        else:
            if isinstance(qc_shapely, shapely.geometry.Polygon):
                self.render_element_poly(qgeom)
            elif isinstance(qc_shapely, shapely.geometry.LineString):
                self.render_element_path(qgeom)

    def render_element_junction(self, qgeom: pd.Series):
        """
        Render a Josephson junction consisting of
            1. A rectangle of length pad_gap and width inductor_width. Defines lumped element
               RLC boundary condition.
            2. A line that is later used to calculate the voltage in post-processing analysis.

        Args:
            qgeom (pd.Series): GeoSeries of element properties.
        """
        ansys_options = dict(transparency=0.0)

        qc_name = 'Lj_' + str(qgeom['component'])
        qc_elt = get_clean_name(qgeom['name'])
        qc_shapely = qgeom.geometry
        qc_chip_z = parse_units(self.design.get_chip_z(qgeom.chip))
        qc_width = parse_units(qgeom.width)

        name = f'{qc_name}{QAnsysRenderer.NAME_DELIM}{qc_elt}'

        endpoints = parse_units(list(qc_shapely.coords))
        endpoints_3d = to_vec3D(endpoints, qc_chip_z)
        x0, y0, z0 = endpoints_3d[0]
        x1, y1, z0 = endpoints_3d[1]
        if abs(y1 - y0) > abs(x1 - x0):
            # Junction runs vertically up/down
            x_min, x_max = x0 - qc_width / 2, x0 + qc_width / 2
            y_min, y_max = min(y0, y1), max(y0, y1)
        else:
            # Junction runs horizontally left/right
            x_min, x_max = min(x0, x1), max(x0, x1)
            y_min, y_max = y0 - qc_width / 2, y0 + qc_width / 2

        # Draw rectangle
        self.logger.debug(f'Drawing a rectangle: {name}')
        poly_ansys = self.modeler.draw_rect_corner([x_min, y_min, qc_chip_z],
                                                   x_max - x_min, y_max - y_min,
                                                   qc_chip_z, **ansys_options)
        axis = 'x' if abs(x1 - x0) > abs(y1 - y0) else 'y'
        self.modeler.rename_obj(poly_ansys, 'JJ_rect_' + name)
        self.assign_mesh.append('JJ_rect_' + name)

        # Draw line
        poly_jj = self.modeler.draw_polyline([endpoints_3d[0], endpoints_3d[1]],
                                             closed=False,
                                             **dict(color=(128, 0, 128)))
        poly_jj = poly_jj.rename('JJ_' + name + '_')
        poly_jj.show_direction = True

    def render_element_poly(self, qgeom: pd.Series):
        """Render a closed polygon.

        Args:
            qgeom (pd.Series): GeoSeries of element properties.
        """
        ansys_options = dict(transparency=0.0)

        qc_name = self.design._components[qgeom['component']].name
        qc_elt = get_clean_name(qgeom['name'])

        qc_shapely = qgeom.geometry  # shapely geom
        qc_chip_z = parse_units(self.design.get_chip_z(qgeom.chip))
        qc_fillet = round(qgeom.fillet, 7)

        name = f'{qc_elt}{QAnsysRenderer.NAME_DELIM}{qc_name}'

        points = parse_units(list(
            qc_shapely.exterior.coords))  # list of 2d point tuples
        points_3d = to_vec3D(points, qc_chip_z)

        if is_rectangle(qc_shapely):  # Draw as rectangle
            self.logger.debug(f'Drawing a rectangle: {name}')
            x_min, y_min, x_max, y_max = qc_shapely.bounds
            poly_ansys = self.modeler.draw_rect_corner(
                *parse_units([[x_min, y_min, qc_chip_z], x_max - x_min,
                              y_max - y_min, qc_chip_z]), **ansys_options)
            self.modeler.rename_obj(poly_ansys, name)

        else:
            # Draw general closed poly
            poly_ansys = self.modeler.draw_polyline(points_3d[:-1],
                                                    closed=True,
                                                    **ansys_options)
            # rename: handle bug if the name of the cut already exits and is used to make a cut
            poly_ansys = poly_ansys.rename(name)

        qc_fillet = round(qgeom.fillet, 7)
        if qc_fillet > 0:
            qc_fillet = parse_units(qc_fillet)
            idxs_to_fillet = good_fillet_idxs(
                points,
                qc_fillet,
                precision=self.design._template_options.PRECISION,
                isclosed=True)
            if idxs_to_fillet:
                self.modeler._fillet(qc_fillet, idxs_to_fillet, poly_ansys)

        # Subtract interior shapes, if any
        if len(qc_shapely.interiors) > 0:
            for i, x in enumerate(qc_shapely.interiors):
                interior_points_3d = to_vec3D(parse_units(list(x.coords)),
                                              qc_chip_z)
                inner_shape = self.modeler.draw_polyline(
                    interior_points_3d[:-1], closed=True)
                self.modeler.subtract(name, [inner_shape])

        # Input chip info into self.chip_subtract_dict
        if qgeom.chip not in self.chip_subtract_dict:
            self.chip_subtract_dict[qgeom.chip] = set()

        if qgeom['subtract']:
            self.chip_subtract_dict[qgeom.chip].add(name)

        # Potentially add to list of elements to metallize
        elif not qgeom['helper']:
            self.assign_perfE.append(name)

    def render_element_path(self, qgeom: pd.Series):
        """Render a path-type element.

        Args:
            qgeom (pd.Series): GeoSeries of element properties.
        """
        ansys_options = dict(transparency=0.0)

        qc_name = self.design._components[qgeom['component']].name
        qc_elt = get_clean_name(qgeom['name'])

        qc_shapely = qgeom.geometry  # shapely geom
        qc_chip_z = parse_units(self.design.get_chip_z(qgeom.chip))

        name = f'{qc_elt}{QAnsysRenderer.NAME_DELIM}{qc_name}'

        qc_width = parse_units(qgeom.width)

        points = parse_units(list(qc_shapely.coords))
        points_3d = to_vec3D(points, qc_chip_z)

        try:
            poly_ansys = self.modeler.draw_polyline(points_3d,
                                                    closed=False,
                                                    **ansys_options)
        except AttributeError:
            if self.modeler is None:
                self.logger.error(
                    'No modeler was found. Are you connected to an active Ansys Design?'
                )
            raise

        poly_ansys = poly_ansys.rename(name)

        qc_fillet = round(qgeom.fillet, 7)
        if qc_fillet > 0:
            qc_fillet = parse_units(qc_fillet)
            idxs_to_fillet = good_fillet_idxs(
                points,
                qc_fillet,
                precision=self.design._template_options.PRECISION,
                isclosed=False)
            if idxs_to_fillet:
                self.modeler._fillet(qc_fillet, idxs_to_fillet, poly_ansys)

        if qc_width:
            x0, y0 = points[0]
            x1, y1 = points[1]
            vlen = math.sqrt((x1 - x0)**2 + (y1 - y0)**2)
            p0 = np.array([
                x0, y0, 0
            ]) + qc_width / (2 * vlen) * np.array([y0 - y1, x1 - x0, 0])
            p1 = np.array([
                x0, y0, 0
            ]) + qc_width / (2 * vlen) * np.array([y1 - y0, x0 - x1, 0])
            shortline = self.modeler.draw_polyline([p0, p1],
                                                   closed=False)  # sweepline
            import pythoncom
            try:
                self.modeler._sweep_along_path(shortline, poly_ansys)
            except pythoncom.com_error as error:
                print("com_error: ", error)
                hr, msg, exc, arg = error.args
                if msg == "Exception occurred." and hr == -2147352567:
                    self.logger.error(
                        "We cannot find a writable design. \n  Either you are trying to use a Ansys "
                        "design that is not empty, in which case please clear it manually or with the "
                        "renderer method clean_active_design(). \n  Or you accidentally deleted "
                        "the design in Ansys, in which case please create a new one."
                    )
                raise error

        if qgeom.chip not in self.chip_subtract_dict:
            self.chip_subtract_dict[qgeom.chip] = set()

        if qgeom['subtract']:
            self.chip_subtract_dict[qgeom.chip].add(name)

        elif qgeom['width'] and (not qgeom['helper']):
            self.assign_perfE.append(name)

    def add_endcaps(self, open_pins: Union[list, None] = None):
        """Create endcaps (rectangular cutouts) for all pins in the list
        open_pins and add them to chip_subtract_dict. Each element in open_pins
        takes on the form (component_name, pin_name) and corresponds to a
        single pin.

        Args:
            open_pins (Union[list, None], optional): List of tuples of pins that are open. Defaults to None.
        """
        open_pins = open_pins if open_pins else []

        for comp, pin in open_pins:
            pin_dict = self.design.components[comp].pins[pin]
            width, gap = parse_units([pin_dict['width'], pin_dict['gap']])
            mid, normal = parse_units(pin_dict['middle']), pin_dict['normal']
            rect_mid = np.append(mid + normal * gap / 2, [0])
            # Assumption: pins only point in x or y directions
            # If this assumption is not satisfied, draw_rect_center no longer works -> must use draw_polyline
            endcap_name = f'endcap_{comp}_{pin}'
            if abs(normal[0]) > abs(normal[1]):
                self.modeler.draw_rect_center(rect_mid,
                                              x_size=gap,
                                              y_size=width + 2 * gap,
                                              name=endcap_name)
            else:
                self.modeler.draw_rect_center(rect_mid,
                                              x_size=width + 2 * gap,
                                              y_size=gap,
                                              name=endcap_name)
            self.chip_subtract_dict[pin_dict['chip']].add(endcap_name)

    def get_chip_names(self) -> List[str]:
        """
        Obtain a list of chips on which the selection of components, if valid, resides.

        Returns:
            List[str]: Chips to render.
        """
        if self.case == 2:  # One or more components not in QDesign.
            self.logger.warning('One or more components not found.')
            return []
        chip_names = set()
        if self.case == 1:  # All components rendered.
            comps = self.design.components
            for qcomp in comps:
                if 'chip' not in comps[qcomp].options:
                    self.chip_designation_error()
                    return []
                elif comps[qcomp].options.chip != 'main':
                    self.chip_not_main()
                    return []
                chip_names.add(comps[qcomp].options.chip)
        else:  # Strict subset rendered.
            icomps = self.design._components
            for qcomp_id in self.qcomp_ids:
                if 'chip' not in icomps[qcomp_id].options:
                    self.chip_designation_error()
                    return []
                elif icomps[qcomp_id].options.chip != 'main':
                    self.chip_not_main()
                    return []
                chip_names.add(icomps[qcomp_id].options.chip)
        return list(chip_names)

    def chip_designation_error(self):
        """
        Warning message that appears when the Ansys renderer fails to locate a component's chip designation.
        Provides instructions for a temporary workaround until the layer stack is finalized.
        """
        self.logger.warning(
            "This component currently lacks a chip designation. Please add chip='main' to the component's default_options dictionary, restart the kernel, and try again."
        )

    def chip_not_main(self):
        """
        Warning message that appears when a component's chip designation is not 'main'.
        As of 05/10/21, all chip designations should be 'main' until the layer stack is finalized.
        Provides instructions for a temporary workaround until the layer stack is finalized.
        """
        self.logger.warning(
            "The chip designation for this component is not 'main'. Please set chip='main' in its default_options dictionary, restart the kernel, and try again."
        )

    def get_min_bounding_box(self) -> Tuple[float]:
        """
        Determine the max/min x/y coordinates of the smallest rectangular, axis-aligned
        bounding box that will enclose a selection of components to render, given by
        self.qcomp_ids. This method is only used when box_plus_buffer is True.

        Returns:
            Tuple[float]: min x, min y, max x, and max y coordinates of bounding box.
        """
        min_x_main = min_y_main = float('inf')
        max_x_main = max_y_main = float('-inf')
        if self.case == 2:  # One or more components not in QDesign.
            self.logger.warning('One or more components not found.')
        elif self.case == 1:  # All components rendered.
            for qcomp in self.design.components:
                min_x, min_y, max_x, max_y = self.design.components[
                    qcomp].qgeometry_bounds()
                min_x_main = min(min_x, min_x_main)
                min_y_main = min(min_y, min_y_main)
                max_x_main = max(max_x, max_x_main)
                max_y_main = max(max_y, max_y_main)
        else:  # Strict subset rendered.
            for qcomp_id in self.qcomp_ids:
                min_x, min_y, max_x, max_y = self.design._components[
                    qcomp_id].qgeometry_bounds()
                min_x_main = min(min_x, min_x_main)
                min_y_main = min(min_y, min_y_main)
                max_x_main = max(max_x, max_x_main)
                max_y_main = max(max_y, max_y_main)
        return min_x_main, min_y_main, max_x_main, max_y_main

    def render_chips(self,
                     draw_sample_holder: bool = True,
                     box_plus_buffer: bool = True):
        """
        Render all chips containing components in self.qcomp_ids.

        Args:
            draw_sample_holder (bool, optional): Option to draw vacuum box around chip. Defaults to True.
            box_plus_buffer (bool, optional): Whether or not to use a box plus buffer. Defaults to True.
        """
        chip_list = self.get_chip_names()
        if box_plus_buffer:  # Get bounding box of components first
            min_x_main, min_y_main, max_x_main, max_y_main = parse_units(
                self.get_min_bounding_box())
            self.cw_x = max_x_main - min_x_main  # chip width along x
            self.cw_y = max_y_main - min_y_main  # chip width along y
            self.cw_x += 2 * parse_units(self._options['x_buffer_width_mm'])
            self.cw_y += 2 * parse_units(self._options['y_buffer_width_mm'])
            self.cc_x = (max_x_main + min_x_main) / 2  # x coord of chip center
            self.cc_y = (max_y_main + min_y_main) / 2  # y coord of chip center
        else:  # Adhere to chip placement and dimensions in QDesign
            p = self.design.get_chip_size(
                'main')  # x/y center/width same for all chips
            self.cw_x, self.cw_y, _ = parse_units(
                [p['size_x'], p['size_y'], p['size_z']])
            self.cc_x, self.cc_y, _ = parse_units(
                [p['center_x'], p['center_y'], p['center_z']])
        for chip_name in chip_list:
            self.render_chip(chip_name, draw_sample_holder and
                             (chip_name == 'main'))

    def render_chip(self, chip_name: str, draw_sample_holder: bool):
        """
        Render individual chips.

        Args:
            chip_name (str): Name of chip.
            draw_sample_holder (bool): Option to draw vacuum box around chip.
        """
        ansys_options = dict(transparency=0.0)
        ops = self.design._chips[chip_name]
        p = self.design.get_chip_size(chip_name)
        z_coord, height = parse_units([p['center_z'], p['size_z']])
        plane = self.modeler.draw_rect_center([self.cc_x, self.cc_y, z_coord],
                                              x_size=self.cw_x,
                                              y_size=self.cw_y,
                                              name=f'ground_{chip_name}_plane',
                                              **ansys_options)
        whole_chip = self.modeler.draw_box_center(
            [self.cc_x, self.cc_y, height / 2], [self.cw_x, self.cw_y, -height],
            name=chip_name,
            material=ops['material'],
            color=(186, 186, 205),
            transparency=0.2,
            wireframe=False)
        if draw_sample_holder:  # HFSS
            vac_height = parse_units(
                [p['sample_holder_top'], p['sample_holder_bottom']])
            vacuum_box = self.modeler.draw_box_center(
                [self.cc_x, self.cc_y, (vac_height[0] - vac_height[1]) / 2],
                [self.cw_x, self.cw_y, sum(vac_height)],
                name='sample_holder')
        if self.chip_subtract_dict[chip_name]:
            # Any layer which has subtract=True qgeometries will have a ground plane
            # TODO: Material property assignment may become layer-dependent.
            self.assign_perfE.append(f'ground_{chip_name}_plane')

    def subtract_from_ground(self):
        """For each chip, subtract all "negative" shapes residing on its
        surface if any such shapes exist."""
        for chip, shapes in self.chip_subtract_dict.items():
            if shapes:
                import pythoncom
                try:
                    self.modeler.subtract(f'ground_{chip}_plane', list(shapes))
                except pythoncom.com_error as error:
                    print("com_error: ", error)
                    hr, msg, exc, arg = error.args
                    if msg == "Exception occurred." and hr == -2147352567:
                        self.logger.error(
                            "This error might indicate that a component was not correctly rendered in Ansys. \n"
                            "This might have been caused by floating point numerical corrections. \n For example "
                            "Ansys will inconsistently render (or not) routing that has 180deg jogs with the two "
                            "adjacent segments spaced 'exactly' twice the fillet radius (U shaped routing). \n"
                            "In this example, changing your fillet radius to a smaller number would solve the issue."
                        )
                    raise error

    def add_mesh(self):
        """Add mesh to all elements in self.assign_mesh."""
        if self.assign_mesh:
            self.modeler.mesh_length(
                'small_mesh',
                self.assign_mesh,
                MaxLength=self._options['max_mesh_length_jj'])

    #Still implementing
    def auto_wirebonds(self, table):
        """
        Adds wirebonds to the Ansys model for path elements where;
        subtract = True and wire_bonds = True.

        Uses render options for determining of the:
        * wb_threshold -- the minimum distance between two vertices of a path for a
        wirebond to be added.
        * wb_offset -- offset distance for wirebond placement (along the direction
        of the cpw)
        * wb_size -- controls the width of the wirebond (wb_size * path['width'])
        """
        norm_z = np.array([0, 0, 1])

        wb_threshold = parse_units(self._options['wb_threshold'])
        wb_offset = parse_units(self._options['wb_offset'])

        #selecting only the qgeometry which meet criteria
        wb_table = table.loc[table['hfss_wire_bonds'] == True]
        wb_table2 = wb_table.loc[wb_table['subtract'] == True]

        #looping through each qgeometry
        for _, row in wb_table2.iterrows():
            geom = row['geometry']
            width = row['width']
            #looping through the linestring of the path to determine where WBs should be
            for index, i_p in enumerate(geom.coords[:-1], start=0):
                j_p = np.asarray(geom.coords[:][index + 1])
                vert_distance = parse_units(distance.euclidean(i_p, j_p))
                if vert_distance > wb_threshold:
                    #Gets number of wirebonds to fit in section of path
                    wb_count = int(vert_distance // wb_threshold)
                    #finds the position vector
                    wb_pos = (j_p - i_p) / (wb_count + 1)
                    #gets the norm vector for finding the orthonormal of path
                    wb_vec = wb_pos / np.linalg.norm(wb_pos)
                    #finds the orthonormal (for orientation)
                    wb_perp = np.cross(norm_z, wb_vec)[:2]
                    #finds the first wirebond to place (rest are in the loop)
                    wb_pos_step = parse_units(wb_pos + i_p) + (wb_vec *
                                                               wb_offset)
                    #Other input values could be modified, kept to minimal selection for automation
                    #for the time being. Loops to place N wirebonds based on length of path section.
                    for wb_i in range(wb_count):
                        self.modeler.draw_wirebond(
                            pos=wb_pos_step + parse_units(wb_pos * wb_i),
                            ori=wb_perp,
                            width=parse_units(width * self._options['wb_size']),
                            height=parse_units(width *
                                               self._options['wb_size']),
                            z=0,
                            wire_diameter='0.015mm',
                            NumSides=6,
                            name='g_wb',
                            material='pec',
                            solve_inside=False)

    def clean_active_design(self):
        """Remove all elements from Ansys Modeler."""
        if self.pinfo:
            if self.pinfo.get_all_object_names():
                project_name = self.pinfo.project_name
                design_name = self.pinfo.design_name
                select_all = ','.join(self.pinfo.get_all_object_names())

                # self.pinfo.design does not work, thus the following line
                oDesktop = self.pinfo.design.parent.parent._desktop
                oProject = oDesktop.SetActiveProject(project_name)
                oDesign = oProject.SetActiveDesign(design_name)

                # The available editors: "Layout", "3D Modeler", "SchematicEditor"
                oEditor = oDesign.SetActiveEditor("3D Modeler")

                oEditor.Delete(["NAME:Selections", "Selections:=", select_all])

    def set_variables(self, variables: Dict):
        """Fixes the junction properties before setup. This is necessary becasue the eigenmode
        analysis only considers the junction as a lumped CL element.

        Args:
            variables (Dict): dictionary of variables to set in Ansys. For example it could
                contain 'Lj': '10 nH'
        """
        if self.pinfo:
            if self.pinfo.design:
                for k, v in variables.items():
                    self.pinfo.design.set_variable(k, v)
                    self.pinfo.design.set_variable(k, v)

    # TODO: epr methods below should not be in the renderer, but in the analysis files.
    #  Thus needs to remove the dependency from pinfo, which is Ansys-specific.

    def epr_start(self, junctions: dict = None, dissipatives: dict = None):
        """Use to initialize the epr analysis package by first identifying which are the junctions,
        their electrical properties and their reference plane; then initialize the
        DistributedAnalysis package, which can execute microwave analysis on eigenmode results.

        Args:
            junctions (dict, optional): Each element of this dictionary describes one junction.
                Defaults to dict().
            dissipatives (dict, optional): Each element of this dictionary describes one dissipative.
                Defaults to dict().
        """
        if self.pinfo:
            if junctions:
                for k, v in junctions.items():
                    self.pinfo.junctions[k] = v
                # Check that valid names of variables and objects have been supplied
                self.pinfo.validate_junction_info()
            if dissipatives:
                for k, v in dissipatives.items():
                    self.pinfo.dissipative[k] = v

            # Class handling microwave analysis on eigenmode solutions
            self.epr_distributed_analysis = epr.DistributedAnalysis(self.pinfo)

    def epr_get_stored_energy(self,
                              junctions: dict = None,
                              dissipatives: dict = None):
        """Computes the energy stored in the system
        pinfo must have a valid list of junctions and dissipatives to compute the energy stored
        in the system. So please provide them here, or using epr_start()

        Args:
            junctions (dict, optional): Each element of this dictionary describes one junction.
                Defaults to dict().
            dissipatives (dict, optional): Each element of this dictionary describes one dissipative.
                Defaults to dict().

        Returns:
            (float, float, float): ℰ_elec, ℰ_elec_substrate, ℰ_mag
        """
        if junctions is not None or dissipatives is not None:
            self.epr_start(junctions, dissipatives)
        elif self.epr_distributed_analysis is None:
            self.epr_start()

        if self.pinfo.dissipative['dielectrics_bulk'] is not None:
            eprd = self.epr_distributed_analysis
            ℰ_elec = eprd.calc_energy_electric()
            ℰ_elec_substrate = eprd.calc_energy_electric(
                None, self.pinfo.dissipative['dielectrics_bulk'][0])
            ℰ_mag = eprd.calc_energy_magnetic()

            return ℰ_elec, ℰ_elec_substrate, ℰ_mag
        self.logger.error('dielectrics_bulk needs to be defined')

    def epr_run_analysis(self,
                         junctions: dict = None,
                         dissipatives: dict = None):
        """Executes the EPR analysis
        pinfo must have a valid list of junctions and dissipatives to compute the energy stored
        in the system. So please provide them here, or using epr_start()

        Args:
            junctions (dict, optional): Each element of this dictionary describes one junction.
                Defaults to dict().
            dissipatives (dict, optional): Each element of this dictionary describes one dissipative.
                Defaults to dict().
        """
        if junctions is not None or dissipatives is not None:
            self.epr_start(junctions, dissipatives)
        self.epr_distributed_analysis.do_EPR_analysis()

    def epr_spectrum_analysis(self, cos_trunc: int = 8, fock_trunc: int = 7):
        self.epr_quantum_analysis = epr.QuantumAnalysis(
            self.epr_distributed_analysis.data_filename)
        self.epr_quantum_analysis.analyze_all_variations(cos_trunc=cos_trunc,
                                                         fock_trunc=fock_trunc)

    def epr_report_hamiltonian(self, swp_variable, numeric=True):
        self.epr_quantum_analysis.plot_hamiltonian_results(
            swp_variable=swp_variable)
        self.epr_quantum_analysis.report_results(swp_variable=swp_variable,
                                                 numeric=True)

    def epr_get_frequencies(self,
                            junctions: dict = None,
                            dissipatives: dict = None):
        # TODO: do I need to reset self.pinfo.junctions (does it keep the older analysis one)
        self.epr_start(junctions, dissipatives)
        return self.epr_distributed_analysis.get_ansys_frequencies_all()<|MERGE_RESOLUTION|>--- conflicted
+++ resolved
@@ -33,12 +33,8 @@
 
 from qiskit_metal.draw.utility import to_vec3D
 from qiskit_metal.draw.basic import is_rectangle
-<<<<<<< HEAD
 from qiskit_metal.renderers.renderer_base import QRendererAnalysis
 from qiskit_metal.toolbox_python.utility_functions import toggle_numbers, bad_fillet_idxs
-=======
-from qiskit_metal.renderers.renderer_base import QRenderer
->>>>>>> c9dd8ddf
 from qiskit_metal.toolbox_metal.parsing import is_true
 
 from qiskit_metal import Dict
@@ -92,16 +88,9 @@
     return name
 
 
-<<<<<<< HEAD
 class QAnsysRenderer(QRendererAnalysis):
-    """
-    Extends QRenderer to export designs to Ansys using pyEPR.
-    The methods which a user will need for Ansys export should be found within this class.
-=======
-class QAnsysRenderer(QRenderer):
     """Extends QRenderer to export designs to Ansys using pyEPR. The methods
-    which a user will need for Ansys export should be found within this class.
->>>>>>> c9dd8ddf
+	which a user will need for Ansys export should be found within this class.
 
     Default Options:
         * Lj: '10nH' -- Lj has units of nanoHenries (nH)
@@ -224,18 +213,8 @@
                                       default_options['max_mesh_length_jj'])))
     """Element table data"""
 
-<<<<<<< HEAD
     def __init__(self, design: 'QDesign', initiate=True, options: Dict = None):
-        """
-        Create a QRenderer for Ansys.
-=======
-    def __init__(self,
-                 design: 'QDesign',
-                 initiate=True,
-                 render_template: Dict = None,
-                 render_options: Dict = None):
         """Create a QRenderer for Ansys.
->>>>>>> c9dd8ddf
 
         Args:
             design (QDesign): Use QGeometry within QDesign to obtain elements for Ansys.
@@ -337,14 +316,8 @@
                    path: str = None,
                    executable: str = 'reg_ansysedt.exe',
                    path_var: str = 'ANSYSEM_ROOT202'):
-<<<<<<< HEAD
-        """
-        Alternative method to open an Ansys session that allows to specify which version to use.
-        Default is version 2020 R2, but can be overridden.
-=======
-        """Open a session of Ansys. Default is version 2020 R2, but can be
-        overridden.
->>>>>>> c9dd8ddf
+        """Alternative method to open an Ansys session that allows to specify
+		which version to use. Default is version 2020 R2, but can be overridden.
 
         Args:
             path (str): Path to the Ansys executable. Defaults to None
@@ -518,64 +491,34 @@
 
         Args:
             object_name (str): Used to plot on faces of.
-<<<<<<< HEAD
-            name (str, optional): "NAME:<PlotName>". Defaults to None.
+            name (str, optional): "NAME:<PlotName>" Defaults to None.
             UserSpecifyName (int, optional): 0 if default name for plot is used, 1 otherwise.
                 Defaults to None.
             UserSpecifyFolder (int, optional): 0 if default folder for plot is used, 1 otherwise.
                 Defaults to None.
-            QuantityName (str, optional): Type of plot to create. Possible values are:
-                Mesh plots: "Mesh".
-                Field plots: "Mag_E", "Mag_H", "Mag_Jvol", "Mag_Jsurf","ComplexMag_E",
+            QuantityName (str, optional): Type of plot to create. Possible values are
+                Mesh plots - "Mesh";
+                Field plots - "Mag_E", "Mag_H", "Mag_Jvol", "Mag_Jsurf","ComplexMag_E",
                 "ComplexMag_H", "ComplexMag_Jvol", "ComplexMag_Jsurf", "Vector_E", "Vector_H",
                 "Vector_Jvol", "Vector_Jsurf", "Vector_RealPoynting","Local_SAR", "Average_SAR".
                 Defaults to None.
             PlotFolder (str, optional): Name of the folder to which the plot should be added.
-                Possible values are: "E Field",  "H Field", "Jvol", "Jsurf", "SARField",
-                and "MeshPlots". Defaults to None.
-            StreamlinePlot (bool, optional): Passed to CreateFieldPlot. Defaults to None.
-            AdjacentSidePlot (bool, optional): Passed to CreateFieldPlot. Defaults to None.
-            FullModelPlot (bool, optional): Passed to CreateFieldPlot. Defaults to None.
-            IntrinsicVar (str, optional): Formatted string that specifies the frequency and phase at
-                which to make the plot.  For example: "Freq='1GHz' Phase='30deg'" Defaults to None.
-            PlotGeomInfo_0 (int, optional): 0th entry in list for "PlotGeomInfo:=", <PlotGeomArray>.
-                Defaults to None.
-            PlotGeomInfo_1 (str, optional): 1st entry in list for "PlotGeomInfo:=", <PlotGeomArray>.
-                Defaults to None.
-            PlotGeomInfo_2 (str, optional): 2nd entry in list for "PlotGeomInfo:=", <PlotGeomArray>.
-                Defaults to None.
-            PlotGeomInfo_3 (int, optional): 3rd entry in list for "PlotGeomInfo:=", <PlotGeomArray>.
-                Defaults to None.
-=======
-            name (str, optional): "NAME:<PlotName>" Defaults to None.
-            UserSpecifyName (int, optional): 0 if default name for plot is used, 1 otherwise.
-              Defaults to None.
-            UserSpecifyFolder (int, optional): 0 if default folder for plot is used, 1 otherwise.
-              Defaults to None.
-            QuantityName (str, optional): Type of plot to create. Possible values are
-              Mesh plots - "Mesh";
-              Field plots - "Mag_E", "Mag_H", "Mag_Jvol", "Mag_Jsurf","ComplexMag_E",
-              "ComplexMag_H", "ComplexMag_Jvol", "ComplexMag_Jsurf", "Vector_E", "Vector_H",
-              "Vector_Jvol", "Vector_Jsurf", "Vector_RealPoynting","Local_SAR", "Average_SAR".
-              Defaults to None.
-            PlotFolder (str, optional): Name of the folder to which the plot should be added.
-              Possible values are: "E Field",  "H Field", "Jvol", "Jsurf", "SARField", and
-              "MeshPlots". Defaults to None.
+                Possible values are: "E Field",  "H Field", "Jvol", "Jsurf", "SARField", and
+                "MeshPlots". Defaults to None.
             StreamlinePlot (bool, optional): Passed to CreateFieldPlot. Defaults to None.
             AdjacentSidePlot (bool, optional): Passed to CreateFieldPlot. Defaults to None.
             FullModelPlot (bool, optional): Passed to CreateFieldPlot. Defaults to None.
             IntrinsicVar (str, optional): Formatted string that specifies the frequency and phase
-              at which to make the plot.  For example: "Freq='1GHz' Phase='30deg'".
-              Defaults to None.
+                at which to make the plot.  For example: "Freq='1GHz' Phase='30deg'".
+                Defaults to None.
             PlotGeomInfo_0 (int, optional): 0th entry in list for "PlotGeomInfo:=",
-              <PlotGeomArray>. Defaults to None.
+                <PlotGeomArray>. Defaults to None.
             PlotGeomInfo_1 (str, optional): 1st entry in list for "PlotGeomInfo:=",
-              <PlotGeomArray>. Defaults to None.
+                <PlotGeomArray>. Defaults to None.
             PlotGeomInfo_2 (str, optional): 2nd entry in list for "PlotGeomInfo:=",
-              <PlotGeomArray>. Defaults to None.
+                <PlotGeomArray>. Defaults to None.
             PlotGeomInfo_3 (int, optional): 3rd entry in list for "PlotGeomInfo:=",
-              <PlotGeomArray>. Defaults to None.
->>>>>>> c9dd8ddf
+                <PlotGeomArray>. Defaults to None.
 
         Returns:
             NoneType: Return information from oFieldsReport.CreateFieldPlot().
@@ -675,7 +618,6 @@
         return oFieldsReport.CreateFieldPlot(args_list, "Field")
 
     def plot_ansys_delete(self, names: list):
-<<<<<<< HEAD
         """
         (deprecated) Use delete_fields()
         """
@@ -688,10 +630,6 @@
         """
         Delete field plots from modeler window in Ansys.
         Does not throw an error if names are missing. 
-=======
-        """Delete plots from modeler window in Ansys. Does not throw an error
-        if names are missing.
->>>>>>> c9dd8ddf
 
         Can give multiple names, for example:
         hfss.plot_ansys_delete(['Mag_E1', 'Mag_E1_2'])
@@ -1005,7 +943,6 @@
         self.subtract_from_ground()
         self.add_mesh()
 
-<<<<<<< HEAD
     def render_chip(self):
         pass
 
@@ -1013,21 +950,13 @@
         pass
 
     def render_tables(self,
-                      selection: Union[list, None] = None,
                       skip_junction: bool = False):
-=======
-    def render_tables(self):
->>>>>>> c9dd8ddf
         """
         Render components in design grouped by table type (path, poly, or junction).
         """
         for table_type in self.design.qgeometry.get_element_types():
-<<<<<<< HEAD
             if table_type != 'junction' or not skip_junction:
-                self.render_components(table_type, selection)
-=======
-            self.render_components(table_type)
->>>>>>> c9dd8ddf
+                self.render_components(table_type)
 
     def render_components(self, table_type: str):
         """
