--- conflicted
+++ resolved
@@ -605,10 +605,6 @@
                     for ax in self.axes:
                         ax.add_patch(rect)
                 if 1: # Draw the pins
-<<<<<<< HEAD
-
-=======
->>>>>>> 9b2c7945
                     #for component_id in self.design.components.keys():
                     for pin_name in component.pins.keys():
                         #self.logger.debug(f'Pin {pin_name}')
@@ -617,19 +613,11 @@
                         n = pin['normal']
                         print(m, n)
                         print(pin_name)
-<<<<<<< HEAD
-
-=======
->>>>>>> 9b2c7945
                         if 1: # draw the arrows
                             kw = dict(color='r', mutation_scale=15, alpha = 0.75, capstyle='butt', ec='k',
                                     lw=0.5, zorder=100, clip_on=True)
                             arrow = patches.FancyArrowPatch(m, m+n*0.05, **kw)
                             self._annotations['patch'] += [arrow]
-<<<<<<< HEAD
-
-=======
->>>>>>> 9b2c7945
                             """A fancy arrow patch. It draws an arrow using the ArrowStyle.
                             The head and tail positions are fixed at the specified start and end points of the arrow,
                             but the size and shape (in display coordinates) of the arrow does not change when the axis
@@ -637,10 +625,6 @@
                             """
                             for ax in self.axes:
                                 ax.add_patch(arrow)
-<<<<<<< HEAD
-
-=======
->>>>>>> 9b2c7945
                         if 1: # draw names of pins
                             dist = 0.05
                             kw = dict(color='r',alpha=0.75, verticalalignment='center',
@@ -648,13 +632,7 @@
                                     clip_on=True, zorder=99, fontweight='bold')
                             text = ax.text(*(m+dist*n), pin_name, **kw)
                             text.set_bbox(dict(facecolor='#FFFFFF', alpha=0.75, edgecolor='#F0F0F0'))
-<<<<<<< HEAD
-
                             self._annotations['text'] += [text]
-
-=======
-                            self._annotations['text'] += [text]
->>>>>>> 9b2c7945
         self.refresh()
 
 
