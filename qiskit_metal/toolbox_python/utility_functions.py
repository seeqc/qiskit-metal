# -*- coding: utf-8 -*-

# This code is part of Qiskit.
#
# (C) Copyright IBM 2019.
#
# This code is licensed under the Apache License, Version 2.0. You may
# obtain a copy of this license in the LICENSE.txt file in the root directory
# of this source tree or at http://www.apache.org/licenses/LICENSE-2.0.
#
# Any modifications or derivative works of this code must retain this
# copyright notice, and modified files need to carry a notice indicating
# that they have been altered from the originals.

'''
Simply utility functions to improve QOL of QM developers and QM users

@date: 2019
@author: Zlatko K. Minev (IBM)
@modified: Thomas McConkey 2019/10/16
'''

import logging
import re
import sys
import traceback
import warnings
import logging
import sys
import os
import pandas as pd
import numpy as np
from scipy.spatial import distance
from typing import Tuple

from copy import deepcopy
from qiskit_metal import logger
from numpy.linalg import norm

__all__ = ['copy_update', 'dict_start_with', 'data_frame_empty_typed', 'clean_name',
           'enable_warning_traceback', 'get_traceback', 'print_traceback_easy', 'log_error_easy',
           'monkey_patch', 'can_write_to_path', 'can_write_to_path_with_warning',
           'QCheckLength']


####################################################################################
# Dictionary related


def copy_update(options, *args, deep_copy=True, **kwargs):
    '''
    Utility funciton to merge two dictionaries

    Args:
        options (object): options
        deep_copy (bool): True to do a deep copy
        kwargs (dict): dictionary of parameters

    Returns:
        dict: merged dictionary
    '''
    if deep_copy:
        options = deepcopy(options)
        options.update(*args, **kwargs)
    else:
        options = options.copy()
        options.update(*args, **kwargs)
    return options


def dict_start_with(my_dict, start_with, as_=list):
    ''' Case sensitive
    https://stackoverflow.com/questions/17106819/accessing-python-dict-values-with-the-key-start-characters

    Args:
        my_dict (dict): the dictionary
        starts_with (str): string to check of
        as_ (type): list of dict (Default: list)

    Returns:
        list or dict: parts of the dictionary with keys starting with the given text

    .. code-block:: python

        my_dict = {'name': 'Klauss', 'age': 26, 'Date of birth': '15th july'}
        dict_start_with(my_dict, 'Date')

    '''
    if as_ == list:
        # start_with in k]
        return [v for k, v in my_dict.items() if k.startswith(start_with)]
    elif as_ == dict:
        return {k: v for k, v in my_dict.items() if k.startswith(start_with)}


# def display_options(*ops_names, options=None, find_dot_keys=True, do_display=True):
#     '''
#     Print html display of options dictionary by default `DEFAULT_OPTIONS`

#     Example use:
#     ---------------
#         display_options('make_transmon_pocket_v1', 'make_transmon_connector_v1')

#     or
#         dfs, html = display_options(Metal_Transmon_Pocket.__name__, do_display=False)
#     '''
#     # IDEA: display also ._hfss and ._gds etc. for those that have it and add to plugins
#     if options is None:
#         from .. import DEFAULT_OPTIONS
#         options = DEFAULT_OPTIONS

#     res = []
#     for keyname in ops_names:
#         if find_dot_keys:
#             names = list(filter(lambda x, match=keyname: x is match or
#                                 x.startswith(match+'.'), DEFAULT_OPTIONS.keys()))
#             names.sort()
#             for name in names:
#                 res += [pd.Series(options[name], name=name).to_frame()]
#         else:
#             res += [pd.Series(options[keyname], name=keyname).to_frame()]

#     from pyEPR.toolbox import display_dfs
#     res_html = display_dfs(*res, do_display=do_display)  #why not just directly call the function DataFrame_display_side_by_side(*args) ?
#     return res, res_html

def data_frame_empty_typed(column_types: dict):
    """Creates and empty DataFrame with dtypes for each column given
    by the dicitonary,

    Arguments:
        column_types (dict): key, dtype pairs

    Returns:
        DataFrame: empty dataframe with the typed columns
    """
    df = pd.DataFrame()
    for name, dtype in column_types.items():
        df[name] = pd.Series(dtype=dtype)
    return df


def clean_name(text: str):
    """Clean a string to a proper variable name in python

    Arguments:
        text (str): original string

    Returns:
        str: corrected string

    .. code-block:: python

        clean_name('32v2 g #Gmw845h$W b53wi ')

    *Output*
        `'_32v2_g__Gmw845h_W_b53wi_'`

    See https://stackoverflow.com/questions/3303312/how-do-i-convert-a-string-to-a-valid-variable-name-in-python
    """
    return re.sub('\W|^(?=\d)', '_', text)

####################################################################################
# Tracebacks


_old_warn = None


def enable_warning_traceback():
    """
    Show ow traceback on warning
    """

    global _old_warn
    _old_warn = warnings.warn

    def warn(*args, **kwargs):
        '''
        Warn user with traceback to warning
        '''
        tb = traceback.extract_stack()
        _old_warn(*args, **kwargs)
        print("".join(traceback.format_list(tb)[:-1]))
    warnings.warn = warn


def get_traceback():
    '''
    Returns traceback string. Format each frame in the traceback as a string.

    Returns:
        str: traceback string
    '''
    trace_back = traceback.extract_stack()
    return "".join(traceback.format_list(trace_back)[:-1])


def print_traceback_easy(start=26):
    '''
    Utility funciton to print traceback for debug.
    Will report in series the string version of the frames that we are currently in.

    Args:
        start (int): Starting position of the traceback frame.
                     Default: 26. Assumes runs from Jupyter notebooks.
                     In general set to zero.
    '''
    print(f"\n")
    print('\n'.join(map(repr, traceback.extract_stack()[start:])))
    print('\n')


def log_error_easy(logger: logging.Logger, pre_text='', post_text='', do_print=False):
    """
    Print

    Arguments:
        logger (logging.Logger): the logger
        pre_text (str): initial text to write (Default: '')
        post_text (str): end text to write (Default: '')
        do_print (bool): True to do the printing, False otherwise (Default: False)
    Test use:

    .. code-block:: python

        import traceback
        from qiskit_metal import logger
        from qiskit_metal.toolbox_python.utility_functions import log_error_easy

        def xx():
            exc_info = sys.exc_info()
            try:
                raise TypeError("Oups!")
            except Exception as err:
                try:
                    raise TypeError("Again !?!")
                except:
                    pass

                # exc_type, exc_value, exc_tb = sys.exc_info()
                # error = traceback.format_exception(exc_type, exc_value, exc_tb)
                # logger.error('\\n\\n'+'\\n'.join(error)+'\\n')
                log_error_easy(metal.logger)
        xx()

    """
    exc_type, exc_value, exc_tb = sys.exc_info()
    error = traceback.format_exception(exc_type, exc_value, exc_tb)
    text = f'{pre_text}\n\n'+'\n'.join(error)+f'\n{post_text}'

    logger.error(text)
    if do_print:
        print(text)

#####################################################################################


def monkey_patch(self, func, func_name=None):
    '''
    Monkey patch a method into a class at runtime

    Use descriptor protocol when adding method as an attribute.

    For a method on a class, when you do a.some_method, python actually does:
         a.some_method.__get__(a, type(a))

    so we're just reproducing that call sequence here explicitly.

    See: https://stackoverflow.com/questions/38485123/monkey-patching-bound-methods-in-python

    Args:
        func (function): function
        func_name (str): name of the function (Default: None)
    '''
    func_name = func_name or func.__name__
    setattr(self, func_name, func.__get__(self, self.__class__))
    # what happens if we reload the class or swap in real time?


####################################################################################
# Used to detect and denote potential short segments, when fillet is used.

# # Keep this method until the class QCheckLength will be fully tested.
# def which_vertex_has_potential_fillet_errors(coords: list, a_fillet: float, fillet_comparison_precision: int) -> list:
#     """Iterate through the vertex and check using critea.
#     1. If a start or end segment, is the length smaller than a_fillet.
#     2. If segment in side of LineString, is the lenght smaller than,FILLET_SCALAR times a_fillet.

#     Note, there is a rounding error issues. So when the lenght of the segment is calculated,
#     it is rounded by using fillet_comparison_precision.

#     Args:
#         coords (list): List of tuples in (x,y) format. Each tuple represents a vertex on a LineSegment.

#         a_fillet (float): The radius to fillet a vertex.

#         fillet_comparison_precision (int): There are rounding issues when comparing to (fillet * scalar).
#         Use this when calculating length of line-segment.

#     Returns:
#         list: List of idexes.  Each index corresponds to a vertex in coords, that would not fillet well.
#     """
#     vertex_of_bad = list()
#     len_coords = len(coords)
#     if len_coords <= 1:
#         return vertex_of_bad

#     # When determining the critera to fillet, scale the fillet value by FILLET_SCALAR.
#     FILLET_SCALAR = 2.0
#     scaled_fillet = a_fillet * FILLET_SCALAR

#     for index, xy in enumerate(coords):
#         # Skip the first vertex.
#         if index > 0:
#             xy_previous = coords[index-1]

#             seg_length = np.round(
#                 distance.euclidean(xy_previous, xy), fillet_comparison_precision)

#             # If at first or last segment, use just the fillet value to check, otherwise, use FILLET_SCALAR.
#             # Need to not fillet index-1 to index line segment.
#             if index == 1 or index == len_coords-1:
#                 if seg_length < a_fillet:
#                     vertex_of_bad.extend([index-1, index])
#             else:
#                 if seg_length < scaled_fillet:
#                     vertex_of_bad.extend([index-1, index])

#     # As precaution, remove duplicates from list.
#     vertex_of_bad = list(set(vertex_of_bad))
#     return vertex_of_bad

<<<<<<< HEAD
=======
    Returns:
        list: List of tuples.  Each tuple corresponds to a range of segments that are too short and would not fillet well.
        The tuple is (start_index, end_index).  The index corresponds to index in coords.
    """

    # TODO remove fillet_scalar, and identfy if poly or path,
    # TODO handle angles of vetexes.

    range_vertex_of_bad = list()
    len_coords = len(coords)
    if len_coords <= 1:
        return range_vertex_of_bad

    scaled_fillet = a_fillet * fillet_scalar
>>>>>>> 39c89874

class QCheckLength():
    """
    Obtain indices of vertices in a polygon/linestring that can/cannot be filleted.
    Note: For linestrings, this assumes that all angles are at 90 degrees.
    TODO: Generalize to arbitrary angles.
    """

    PRECISION = 9  # Default precision, or number of digits after decimal point to round to

    def __init__(self, coords: list, fradius: float, precision: int = PRECISION):
        """
        Initialize list of coordinates to work with and user-specified fillet radius.

        Args:
            coords (list): Ordered list of tuples of vertex coordinates.
            fradius (float): User-specified fillet radius from QGeometry table.
        """
        self.coords = coords
        self.fradius = fradius
        self.length = len(self.coords)
        self.precision = precision

    def rdist(self, j: int, k: int) -> float:
        """
        Simple calculation of distance between pts[j] and pts[k].
        Rounds to precision given by self.precision.

        Args:
            j (int): Index of one point in self.coords.
            k (int): Index of second point in self.coords.

        Returns:
            float: Euclidean distance between pts[j] and pts[k] rounded to specified self.precision.
        """
        return round(abs(norm(np.array(self.coords[j]) - np.array(self.coords[k]))), self.precision)

    def toggle_numbers(self, numbers: list) -> list:
        """Given a list of integers, return the toggle of them from zero to self.length.

        Args:
            numbers (list): Integers in the original list, in sorted order.

        Returns:
            list: A sorted list of all integers between 0 and self.length - 1, inclusive, not found in numbers.
        """
        complement = []
        if self.length:
            if not numbers:
                return [i for i in range(self.length)]
            j = 0
            for i in range(self.length):
                if i < numbers[j]:
                    complement.append(i)
                else:
                    j += 1
                    if j >= len(numbers):
                        return complement + [k for k in range(i + 1, self.length)]
        return complement

    @property
    def bad_fillet_idxs_linestring(self) -> list:
        """
        Get list of vertex indices in a linestring that cannot be filleted based on proximity to neighbors.
        By default, this list excludes the first and last vertices in the linestring.

        Returns:
            list: List of indices of vertices too close to their neighbors to be filleted.
        """

        if self.length < 3:
            return []
        elif self.length == 3:
            return [] if min(self.rdist(0, 1), self.rdist(1, 2)) >= self.fradius else [1]
        if (self.rdist(0, 1) < self.fradius) or (self.rdist(1, 2) < 2 * self.fradius):
            badlist = [1]
        else:
            badlist = []
        for i in range(2, self.length - 2):
            if min(self.rdist(i - 1, i), self.rdist(i, i + 1)) < 2 * self.fradius:
                badlist.append(i)
        if (self.rdist(self.length - 3, self.length - 2) < 2 * self.fradius) or (self.rdist(self.length - 2, self.length - 1) < self.fradius):
            badlist.append(self.length - 2)
        return badlist

    @property
    def bad_fillet_idxs_polygon(self) -> list:
        """
        Get list of vertex indices in a polygon that cannot be filleted based on proximity to neighbors.

        Returns:
            list: List of indices of vertices too close to their neighbors to be filleted.
        """

        return [i for i in range(self.length) if min(self.rdist(i - 1, i), self.rdist(i, (i + 1) % self.length)) < 2 * self.fradius]

    @property
    def good_fillet_idxs_linestring(self) -> list:
        """
        Get list of vertex indices in a linestring that can and will be filleted.
        The returned list is sliced because end vertices can never be filleted.

        Returns:
            list: List of fillet-able indices.
        """
        return self.toggle_numbers(self.bad_fillet_idxs_linestring)[1:-1]

    @property
    def good_fillet_idxs_polygon(self) -> list:
        """
        Get list of vertex indices in a polygon that can and will be filleted.

        Returns:
            list: List of fillet-able indices.
        """
        return self.toggle_numbers(self.bad_fillet_idxs_polygon)

    def get_range_of_vertex_to_not_fillet_linestring(self, add_endpoints: bool = True) -> list:
        """For a list of integers that correspond to self.coords in init(), provide a list of tuples.
        Each tuple coresponds to a range of indexes within coords.  A range denotes vertexes that
        are too short to be fillet'd.

        If the range is just one point, meaning,  not a segment, the tuple will contain the same index for start and end.

        Args:
            add_endpoints(bool): If the second to endpoint is in list, add the endpoint to list.  Used for GDS,
                not add_qgeometry. 

        Returns:
            list: A compressed list of tuples.  So, it combines adjacent vertexes into a longer one.
        """
        # which_vertex_has_potential_fillet_errors() has been replace by method below.
        unique_vertex = self.bad_fillet_idxs_linestring

        if add_endpoints:
            # The endpoints of LineString are never fillet'd. If the second vertex or second to last vertex
            # should not be fillet's, then don't fillet the endpoints.  This is used for warning for add_qgeometry.
            # Also used in QGDSRenderer when breaking the LineString.
            if 1 in unique_vertex and 0 not in unique_vertex:
                unique_vertex.append(0)

            # second to last vertex in unique_vertex
            if self.length-2 in unique_vertex and self.length-1 not in unique_vertex:
                unique_vertex.append(self.length-1)

        compressed_vertex = QCheckLength.compress_vertex_list(unique_vertex)

        return compressed_vertex

    @classmethod
    def compress_vertex_list(cls, individual_vertex: list) -> list:
        """Given a list of vertexes that should not be fillet'd,
        search for a range and make them one compressed list.
        If the vertex is a point and not linesegment, the returned tuple's
        start and end are the same index.

        Args:
            individual_seg(list): List of UNIQUE ints.  Each int refers to an index of a LineString.

        Returns:
            list: A compressed list of tuples.  So, it combines adjacent vertexes into a longer one.

        """
        reduced_idx = list()

        sorted_vertex = sorted(individual_vertex)
        len_vertex = len(sorted_vertex)

        if len_vertex > 0:
            # initialzie to unrealistic number.
            start = -1
            end = -1
            size_of_range = 0

            for index, item in enumerate(sorted_vertex):
                if index == 0:
                    start = item
                    end = item
                else:
                    if item == end + 1:
                        end = item
                        size_of_range += 1
                    else:
                        if size_of_range == 0:
                            # Only one vertex in range.
                            reduced_idx.append((start, end))
                            start = item
                            end = item
                        else:
                            # Two or more vertexes in range.
                            reduced_idx.append((start, end))
                            size_of_range = 0
                            start = item
                            end = item

                if index == len_vertex-1:
                    if size_of_range == 0:
                        reduced_idx.append((start, end))
                    else:
                        reduced_idx.append((start, end))
            return reduced_idx
        else:
            return reduced_idx

<<<<<<< HEAD
=======
            # TODO Change output to be list only of start and end, this will possibly change to be just single vertex.

    return compress_list(range_vertex_of_bad)
>>>>>>> 39c89874

#######################################################################################
    # File checking


def can_write_to_path_with_warning(file: str) -> int:
    """Check if can write file.

    Args:
        file (str): Has the path and/or just the file name.

    Returns:
        int: 1 if access is allowed. Else returns 0, if access not given.
    """
    a_logger = logger
    # If need to use lib pathlib.
    directory_name = os.path.dirname(os.path.abspath(file))
    if os.access(directory_name, os.W_OK):
        return 1
    else:
        a_logger.warning(f'Not able to write to directory.'
                         f'File:"{file}" not written.'
                         f' Checked directory:"{directory_name}".')
        return 0


def can_write_to_path(file: str) -> Tuple[int, str]:
    """ Check to see if path exists and file can be written.

    Args:
        file (str): Has the path and/or just the file name.

    Returns:
        Tuple[int, str]:
        int: 1 if access is allowed. Else returns 0, if access not given.
        str: Full path and file which was searched for.
    """
    # If need to use lib pathlib.
    directory_name = os.path.dirname(os.path.abspath(file))
    if os.access(directory_name, os.W_OK):
        return 1, directory_name
    else:
        return 0, directory_name<|MERGE_RESOLUTION|>--- conflicted
+++ resolved
@@ -330,24 +330,6 @@
 #     # As precaution, remove duplicates from list.
 #     vertex_of_bad = list(set(vertex_of_bad))
 #     return vertex_of_bad
-
-<<<<<<< HEAD
-=======
-    Returns:
-        list: List of tuples.  Each tuple corresponds to a range of segments that are too short and would not fillet well.
-        The tuple is (start_index, end_index).  The index corresponds to index in coords.
-    """
-
-    # TODO remove fillet_scalar, and identfy if poly or path,
-    # TODO handle angles of vetexes.
-
-    range_vertex_of_bad = list()
-    len_coords = len(coords)
-    if len_coords <= 1:
-        return range_vertex_of_bad
-
-    scaled_fillet = a_fillet * fillet_scalar
->>>>>>> 39c89874
 
 class QCheckLength():
     """
@@ -552,12 +534,6 @@
         else:
             return reduced_idx
 
-<<<<<<< HEAD
-=======
-            # TODO Change output to be list only of start and end, this will possibly change to be just single vertex.
-
-    return compress_list(range_vertex_of_bad)
->>>>>>> 39c89874
 
 #######################################################################################
     # File checking
