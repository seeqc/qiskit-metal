# -*- coding: utf-8 -*-

# This code is part of Qiskit.
#
# (C) Copyright IBM 2017, 2021.
#
# This code is licensed under the Apache License, Version 2.0. You may
# obtain a copy of this license in the LICENSE.txt file in the root directory
# of this source tree or at http://www.apache.org/licenses/LICENSE-2.0.
#
# Any modifications or derivative works of this code must retain this
# copyright notice, and modified files need to carry a notice indicating
# that they have been altered from the originals.

# pylint: disable-msg=unnecessary-pass
# pylint: disable-msg=too-many-public-methods
# pylint: disable-msg=protected-access
# pylint: disable-msg=import-error
<<<<<<< HEAD
"""Qiskit Metal unit tests components functionality."""
=======
"""
Qiskit Metal unit tests components functionality.
"""
>>>>>>> 32399c98

import unittest
import numpy as np

from qiskit_metal.qlibrary.base import _parsed_dynamic_attrs
from qiskit_metal import Dict
from qiskit_metal import draw
from qiskit_metal.qlibrary._template import MyQComponent
from qiskit_metal.qlibrary.base.base import QComponent
from qiskit_metal.qlibrary.base.qroute import QRoute
from qiskit_metal.qlibrary.base.qubit import BaseQubit
from qiskit_metal.qlibrary.connectors.cpw_hanger_t import CPWHangerT
from qiskit_metal.qlibrary.connectors import open_to_ground
from qiskit_metal.qlibrary.connectors import short_to_ground
from qiskit_metal.qlibrary.interconnects.framed_path import RouteFramed
from qiskit_metal.qlibrary.interconnects.meandered import RouteMeander
from qiskit_metal.qlibrary.interconnects import straight_path
from qiskit_metal import designs
from qiskit_metal.qlibrary.qubits import transmon_pocket_cl
from qiskit_metal.qlibrary.qubits import transmon_pocket
from qiskit_metal.qlibrary.qubits import transmon_cross
from qiskit_metal.tests.assertions import AssertionsMixin

#pylint: disable-msg=line-too-long
from qiskit_metal.qlibrary.interconnects.resonator_rectangle_spiral import ResonatorRectangleSpiral


class TestComponentFunctionality(unittest.TestCase, AssertionsMixin):
    """Unit test class."""

    def setUp(self):
        """Setup unit test."""
        pass

    def tearDown(self):
        """Tie any loose ends."""
        pass

    def test_component_get_nested_dict_item(self):
        """Test the functionality of get_nested_dict_item in
        _parsed_dynamic_attrs.py."""
        # Setup expected test results
        my_dict = Dict(aa=Dict(x1={'dda': '34fF'}, y1='Y', z='10um'),
                       bb=Dict(x2=5, y2='YYYsdg', z='100um'),
                       cc='100nm')

        # Generate actual result data
        _test_a = _parsed_dynamic_attrs.get_nested_dict_item(my_dict, ['cc'])
        _test_b = _parsed_dynamic_attrs.get_nested_dict_item(
            my_dict, ['aa', 'x1', 'dda'])
        _test_c = _parsed_dynamic_attrs.get_nested_dict_item(my_dict, ['aa'])
        _test_d = _parsed_dynamic_attrs.get_nested_dict_item(my_dict, ['empty'])

        # Test all elements of the result data against expected data
        self.assertEqual('100nm', _test_a)
        self.assertEqual('34fF', _test_b)
        self.assertEqual({
            'x1': {
                'dda': '34fF'
            },
            'y1': 'Y',
            'z': '10um'
        }, _test_c)
        self.assertEqual({}, _test_d)

    def test_component_get_and_set_qcomponent_name(self):
        """Test the getting and setting of a QComponent name."""
        design = designs.DesignPlanar()
        my_qcomponent_local = None

        my_qcomponent_local = QComponent(design, "my_name", make=False)
        self.assertEqual(my_qcomponent_local.name, "my_name")

        my_qcomponent_local.name = "another-name"
        self.assertEqual(my_qcomponent_local.name, "another-name")

    #pylint: disable-msg=too-many-statements
    def test_component_qcomponent_add_pins(self):
        """Test pin addition."""
        design = designs.DesignPlanar()
        my_q_component = QComponent(design, "my_name-add-pins", make=False)

        spiral_list_0 = self.generate_spiral_list(0, 0)
        spiral_list_1 = self.generate_spiral_list(1, 2)

        my_q_component.add_pin('pin1-name',
                               np.array(spiral_list_0.coords)[-2:], 0.1)
        my_q_component.add_pin('pin2-name',
                               np.array(spiral_list_1.coords)[-2:], 0.1)

        my_pins = my_q_component.pins

        self.assertEqual(len(my_pins), 2)
        self.assertEqual(len(my_pins['pin1-name']), 10)
        self.assertEqual(len(my_pins['pin1-name']['points']), 2)
        self.assertEqual(len(my_pins['pin1-name']['points'][0]), 2)
        self.assertEqual(len(my_pins['pin1-name']['points'][1]), 2)
        self.assertEqual(my_pins['pin1-name']['points'][0][0], -35.)
        self.assertEqual(my_pins['pin1-name']['points'][0][1], 30.)
        self.assertEqual(my_pins['pin1-name']['points'][1][0], -35.)
        self.assertEqual(my_pins['pin1-name']['points'][1][1], -35.)
        self.assertEqual(len(my_pins['pin1-name']['middle']), 2)
        self.assertEqual(my_pins['pin1-name']['middle'][0], -35.)
        self.assertEqual(my_pins['pin1-name']['middle'][1], -2.5)
        self.assertEqual(len(my_pins['pin1-name']['normal']), 2)
        self.assertEqual(my_pins['pin1-name']['normal'][0], 1.)
        self.assertEqual(my_pins['pin1-name']['normal'][1], -0.)
        self.assertEqual(len(my_pins['pin1-name']['tangent']), 2)
        self.assertEqual(my_pins['pin1-name']['tangent'][0], 0.)
        self.assertEqual(my_pins['pin1-name']['tangent'][1], -1.)
        self.assertEqual(my_pins['pin1-name']['width'], 65.0)
        self.assertEqual(my_pins['pin1-name']['gap'], 0.06)
        self.assertEqual(my_pins['pin1-name']['chip'], 'main')
        self.assertEqual(my_pins['pin1-name']['parent_name'], 1)
        self.assertEqual(my_pins['pin1-name']['net_id'], 0)
        self.assertEqual(my_pins['pin1-name']['length'], 0)

        self.assertEqual(len(my_pins['pin2-name']), 10)
        self.assertEqual(len(my_pins['pin2-name']['points']), 2)
        self.assertEqual(len(my_pins['pin2-name']['points'][0]), 2)
        self.assertEqual(len(my_pins['pin2-name']['points'][1]), 2)
        self.assertEqual(my_pins['pin2-name']['points'][0][0], -34.)
        self.assertEqual(my_pins['pin2-name']['points'][0][1], 32.)
        self.assertEqual(my_pins['pin2-name']['points'][1][0], -34.)
        self.assertEqual(my_pins['pin2-name']['points'][1][1], -33.)
        self.assertEqual(len(my_pins['pin2-name']['middle']), 2)
        self.assertEqual(my_pins['pin2-name']['middle'][0], -34.)
        self.assertEqual(my_pins['pin2-name']['middle'][1], -0.5)
        self.assertEqual(len(my_pins['pin2-name']['normal']), 2)
        self.assertEqual(my_pins['pin2-name']['normal'][0], 1.)
        self.assertEqual(my_pins['pin2-name']['normal'][1], -0.)
        self.assertEqual(len(my_pins['pin2-name']['tangent']), 2)
        self.assertEqual(my_pins['pin2-name']['tangent'][0], 0.)
        self.assertEqual(my_pins['pin2-name']['tangent'][1], -1.)
        self.assertEqual(my_pins['pin2-name']['width'], 65.0)
        self.assertEqual(my_pins['pin2-name']['gap'], 0.06)
        self.assertEqual(my_pins['pin2-name']['chip'], 'main')
        self.assertEqual(my_pins['pin2-name']['parent_name'], 1)
        self.assertEqual(my_pins['pin2-name']['net_id'], 0)
        self.assertEqual(my_pins['pin2-name']['length'], 0)
        my_q_component.delete()

    def test_component_template_component_metadata(self):
        """Test component_metadata in _template.py."""
        component = MyQComponent
        self.assertEqual(component.component_metadata,
                         {'short_name': 'component'})

    def test_component_base_component_metadata(self):
        """Test component_metadata in base/base.py."""
        component = QComponent
        self.assertEqual(component.component_metadata, {})

    def test_component_base_get_template_options(self):
        """Test get_template_options in base.py."""
        design = designs.DesignPlanar()

        self.assertEqual(QComponent.get_template_options(design), {})

        expected = {
            'pos_x': '0um',
            'pos_y': '0um',
            'connection_pads': {},
            '_default_connection_pads': {}
        }
        self.assertEqual(BaseQubit.get_template_options(design), expected)

    def test_component_qubit_component_metadata(self):
        """Test component_metadata in base/qubit.py."""
        component = BaseQubit
        metadata = component.component_metadata
        self.assertEqual(len(metadata), 2)
        self.assertEqual(metadata['short_name'], 'Q')
        self.assertEqual(metadata['_qgeometry_table_poly'], 'True')

    def test_component_cpw_hanger_t_component_metadata(self):
        """Test component_metadata in component/cpw_hanger_t.py."""
        component = CPWHangerT

        metadata = component.component_metadata
        self.assertEqual(len(metadata), 2)
        self.assertEqual(metadata['short_name'], 'cpw')
        self.assertEqual(metadata['_qgeometry_table_path'], 'True')

    def test_component_open_to_ground_component_metadata(self):
        """Test component_metadata in component/open_to_ground.py."""
        component = open_to_ground.OpenToGround

        metadata = component.component_metadata
        self.assertEqual(len(metadata), 2)
        self.assertEqual(metadata['short_name'], 'term')
        self.assertEqual(metadata['_qgeometry_table_poly'], 'True')

    def test_component_short_to_ground_component_metadata(self):
        """Test component_metadata in component/short_to_ground.py."""
        component = short_to_ground.ShortToGround
        self.assertEqual(component.component_metadata, {'short_name': 'term'})

    def test_component_framed_path_component_metadata(self):
        """Test component_metadata in interconnects/framed_path.py."""
        component = RouteFramed
        self.assertEqual(component.component_metadata, {'short_name': 'cpw'})

    def test_component_straight_path_component_metadata(self):
        """Test component_metadata in interconnects/straight_path.py."""
        component = straight_path.RouteStraight
        self.assertEqual(component.component_metadata, {'short_name': 'cpw'})

    def test_component_meander_path_component_metadata(self):
        """Test component_metadata in interconnects/meandered.py."""
        component = RouteMeander
        self.assertEqual(component.component_metadata, {'short_name': 'cpw'})

    def test_component_qroute_base_component_metadata(self):
        """Test component_metadata in interconnects/qroute_base.py."""
        component = QRoute
        metadata = component.component_metadata
        self.assertEqual(len(metadata), 2)
        self.assertEqual(metadata['short_name'], 'route')
        self.assertEqual(metadata['_qgeometry_table_path'], 'True')

    def test_component_resonator_rectangle_spiral_component_metadata(self):
        """Test component_metadata in
        interconnects/resonator_rectangle_spiral.py."""
        component = ResonatorRectangleSpiral
        self.assertEqual(component.component_metadata, {'short_name': 'res'})

    def test_component_transmon_pocket_cl_component_metadata(self):
        """Test component_metadata in qubits/transmon_pocket_cl.py."""
        component = transmon_pocket_cl.TransmonPocketCL
        metadata = component.component_metadata
        self.assertEqual(len(metadata), 2)
        self.assertEqual(metadata['short_name'], 'Q')
        self.assertEqual(metadata['_qgeometry_table_poly'], 'True')

    def test_component_transmon_pocket_component_metadata(self):
        """Test component_metadata in qubits.transmon_pocket.py."""
        component = transmon_pocket.TransmonPocket
        metadata = component.component_metadata
        self.assertEqual(len(metadata), 4)
        self.assertEqual(metadata['short_name'], 'Pocket')
        self.assertEqual(metadata['_qgeometry_table_path'], 'True')
        self.assertEqual(metadata['_qgeometry_table_poly'], 'True')

    def test_component_transmon_cross_component_metadata(self):
        """Test component_metadata in qubits.transmon_cross.py."""
        component = transmon_cross.TransmonCross
        metadata = component.component_metadata
        self.assertEqual(len(metadata), 3)
        self.assertEqual(metadata['short_name'], 'Cross')
        self.assertEqual(metadata['_qgeometry_table_poly'], 'True')
        self.assertEqual(metadata['_qgeometry_table_junction'], 'True')

    def test_component_qcomponent_get_pin_names(self):
        """Test getting all the pin names."""
        design = designs.DesignPlanar()
        my_q_component = QComponent(design, "my_name-get-pin-names", make=False)

        spiral_list_0 = self.generate_spiral_list(0, 0)
        spiral_list_1 = self.generate_spiral_list(1, 2)

        my_q_component.add_pin('pin1-name',
                               np.array(spiral_list_0.coords)[-2:], 0.1)
        my_q_component.add_pin('pin2-name',
                               np.array(spiral_list_1.coords)[-2:], 0.1)

        my_pin_names = list(my_q_component.pin_names)
        my_pin_names.sort()
        self.assertEqual(len(my_pin_names), 2)
        self.assertEqual(my_pin_names[0], 'pin1-name')
        self.assertEqual(my_pin_names[1], 'pin2-name')
        my_q_component.delete()

    def test_component_qcomponent_add_and_get_pin(self):
        """Test getting a pin by name."""
        design = designs.DesignPlanar()
        my_q_component = QComponent(design, "my_name-get-pin", make=False)

        spiral_list_0 = self.generate_spiral_list(0, 0)
        spiral_list_1 = self.generate_spiral_list(1, 2)

        my_q_component.add_pin('pin1-name',
                               np.array(spiral_list_0.coords)[-2:], 0.1)
        my_q_component.add_pin('pin2-name',
                               np.array(spiral_list_1.coords)[-2:], 0.1)

        my_pin = my_q_component.get_pin('pin2-name')
        self.assertEqual(len(my_pin), 10)
        self.assertEqual(len(my_pin['points']), 2)
        self.assertEqual(len(my_pin['points'][0]), 2)
        self.assertEqual(len(my_pin['points'][1]), 2)
        self.assertEqual(my_pin['points'][0][0], -34.)
        self.assertEqual(my_pin['points'][0][1], 32.)
        self.assertEqual(my_pin['points'][1][0], -34.)
        self.assertEqual(my_pin['points'][1][1], -33.)
        self.assertEqual(len(my_pin['middle']), 2)
        self.assertEqual(my_pin['middle'][0], -34.)
        self.assertEqual(my_pin['middle'][1], -0.5)
        self.assertEqual(len(my_pin['normal']), 2)
        self.assertEqual(my_pin['normal'][0], 1.)
        self.assertEqual(my_pin['normal'][1], -0.)
        self.assertEqual(len(my_pin['tangent']), 2)
        self.assertEqual(my_pin['tangent'][0], 0.)
        self.assertEqual(my_pin['tangent'][1], -1.)
        self.assertEqual(my_pin['width'], 65.0)
        self.assertEqual(my_pin['gap'], 0.06)
        self.assertEqual(my_pin['chip'], 'main')
        self.assertEqual(my_pin['parent_name'], 1)
        self.assertEqual(my_pin['net_id'], 0)
        self.assertEqual(my_pin['length'], 0)
        my_q_component.delete()

    def test_qlibrary_get_component_geometry_dict(self):
        """Test get_component_geometry_dict in qgeometries_handler.py."""
        design = designs.DesignPlanar()
        transmon_pocket.TransmonPocket(design, 'Q1')
        transmon_pocket.TransmonPocket(design, 'Q2')

        q1_actual = (-0.2275, 0.015, 0.2275, 0.105)
        q2_actual = (-0.2275, -0.105, 0.2275, -0.015)

        q1_dict = design._qgeometry.get_component_geometry_dict('Q1')
        q2_dict = design._qgeometry.get_component_geometry_dict('Q2')
        q1_result = q1_dict['poly'][0].bounds
        q2_result = q2_dict['poly'][1].bounds

        self.assertEqual(len(q1_actual), len(q1_result))
        self.assertEqual(len(q2_actual), len(q2_result))

        for x, _ in enumerate(q1_actual):
            self.assertEqual(_, q1_result[x])

        for x, _ in enumerate(q2_actual):
            self.assertEqual(_, q2_result[x])

    def test_qlibrary_get_component_geometry_list(self):
        """Test get_component_geometry_list in qgeometries_handler.py."""
        design = designs.DesignPlanar()
        transmon_pocket.TransmonPocket(design, 'Q1')

        expected = [(-0.2275, 0.015, 0.2275, 0.105),
                    (-0.2275, -0.105, 0.2275, -0.015),
                    (-0.325, -0.325, 0.325, 0.325), (0.0, -0.015, 0.0, 0.015)]
        actual = design._qgeometry.get_component_geometry_list('Q1')
        self.assertEqual(len(actual), len(expected))
        length = len(expected)
        for x in range(length):
            self.assertEqual(len(expected[x]), len(actual[x].bounds))
            sub_length = len(expected[x])
            for y in range(sub_length):
                self.assertEqual(actual[x].bounds[y], expected[x][y])

    def test_qlibrary_get_component_geometry(self):
        """Test get_component_geometry in qgeometries_handler.py."""
        design = designs.DesignPlanar()
        transmon_pocket.TransmonPocket(design, 'Q1')

        expected = [(-0.2275, 0.015, 0.2275, 0.105),
                    (-0.2275, -0.105, 0.2275, -0.015),
                    (-0.325, -0.325, 0.325, 0.325), (0.0, -0.015, 0.0, 0.015)]
        actual = design._qgeometry.get_component_geometry('Q1')

        self.assertEqual(len(expected), len(actual))
        length = len(expected)
        for x in range(length):
            self.assertEqual(len(expected[x]), len(actual[x].bounds))
            sub_length = len(expected[x])
            for y in range(sub_length):
                self.assertEqual(actual[x].bounds[y], expected[x][y])

    def test_qlibrary_rename_component(self):
        """Test rename_component in element_handler.py."""
        design = designs.DesignPlanar()
        transmon_pocket.TransmonPocket(design, 'Q1')

        component_id = design.components['Q1'].id
        design.rename_component(component_id, 'Q1_new_name')

        self.assertEqual(design.components.keys(), ['Q1_new_name'])

    def test_qlibrary_delete_component(self):
        """Test delete_component in element_handler.py."""
        design = designs.DesignPlanar()
        transmon_pocket.TransmonPocket(design, 'Q1')
        transmon_pocket.TransmonPocket(design, 'Q2')
        transmon_pocket.TransmonPocket(design, 'Q3')

        before_junction_list = design.qgeometry.tables['junction'][
            'component'].tolist()
        before_poly_list = design.qgeometry.tables['poly']['component'].tolist()

        component_id = design.components['Q2'].id
        design.qgeometry.delete_component_id(component_id)

        after_junction_list = design.qgeometry.tables['junction'][
            'component'].tolist()
        after_poly_list = design.qgeometry.tables['poly']['component'].tolist()

        self.assertTrue(component_id in before_junction_list)
        self.assertTrue(component_id in before_poly_list)
        self.assertFalse(component_id in after_junction_list)
        self.assertFalse(component_id in after_poly_list)

    @staticmethod
    def generate_spiral_list(x: int, y: int):
        """Helper function to generate a sprital list.

        Args:
            x (int): x-coordinate
            y (int): y-coordinate

        Returns:
            list: A list of points
        """
        spiral_list = []

        for step in range(3):
            point_value = 20 + step * 5
            spiral_list.append((-point_value, -point_value))
            spiral_list.append((point_value, -point_value))
            spiral_list.append((point_value, point_value))
            spiral_list.append((-point_value - (1 + 4), point_value))

        point_value = 20 + (step + 1) * 5
        spiral_list.append((-point_value, -point_value))
        spiral_list = draw.LineString(spiral_list)

        spiral_list = draw.rotate(spiral_list, 0, origin=(x, y))
        spiral_list = draw.translate(spiral_list, x, y)

        return spiral_list


if __name__ == '__main__':
    unittest.main(verbosity=2)<|MERGE_RESOLUTION|>--- conflicted
+++ resolved
@@ -16,13 +16,9 @@
 # pylint: disable-msg=too-many-public-methods
 # pylint: disable-msg=protected-access
 # pylint: disable-msg=import-error
-<<<<<<< HEAD
+
 """Qiskit Metal unit tests components functionality."""
-=======
-"""
-Qiskit Metal unit tests components functionality.
-"""
->>>>>>> 32399c98
+
 
 import unittest
 import numpy as np
