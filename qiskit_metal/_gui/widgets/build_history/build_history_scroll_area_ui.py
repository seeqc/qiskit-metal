# -*- coding: utf-8 -*-

# Form implementation generated from reading ui file './widgets/build_history/build_history_scroll_area_ui.ui',
# licensing of './widgets/build_history/build_history_scroll_area_ui.ui' applies.
#
<<<<<<< HEAD
# Created: Wed Apr 21 17:17:14 2021
=======
# Created: Wed May  5 16:57:41 2021
>>>>>>> c77805f6
#      by: pyside2-uic  running on PySide2 5.13.2
#
# WARNING! All changes made in this file will be lost!

from PySide2 import QtCore, QtGui, QtWidgets


class Ui_BuildHistory(object):

    def setupUi(self, BuildHistory):
        BuildHistory.setObjectName("BuildHistory")
        BuildHistory.resize(1536, 865)
        BuildHistory.setWidgetResizable(True)
        self.display = QtWidgets.QWidget()
        self.display.setGeometry(QtCore.QRect(0, 0, 1534, 863))
        self.display.setObjectName("display")
        self.build_display_vertical_layout = QtWidgets.QVBoxLayout(self.display)
        self.build_display_vertical_layout.setObjectName(
            "build_display_vertical_layout")
        BuildHistory.setWidget(self.display)

        self.retranslateUi(BuildHistory)
        QtCore.QMetaObject.connectSlotsByName(BuildHistory)

    def retranslateUi(self, BuildHistory):
        BuildHistory.setWindowTitle(
            QtWidgets.QApplication.translate(
                "BuildHistory",
                "Build History (click Build History button again to refresh)",
                None, -1))<|MERGE_RESOLUTION|>--- conflicted
+++ resolved
@@ -3,20 +3,14 @@
 # Form implementation generated from reading ui file './widgets/build_history/build_history_scroll_area_ui.ui',
 # licensing of './widgets/build_history/build_history_scroll_area_ui.ui' applies.
 #
-<<<<<<< HEAD
-# Created: Wed Apr 21 17:17:14 2021
-=======
-# Created: Wed May  5 16:57:41 2021
->>>>>>> c77805f6
+# Created: Sat May  8 15:12:17 2021
 #      by: pyside2-uic  running on PySide2 5.13.2
 #
 # WARNING! All changes made in this file will be lost!
 
 from PySide2 import QtCore, QtGui, QtWidgets
 
-
 class Ui_BuildHistory(object):
-
     def setupUi(self, BuildHistory):
         BuildHistory.setObjectName("BuildHistory")
         BuildHistory.resize(1536, 865)
@@ -25,16 +19,11 @@
         self.display.setGeometry(QtCore.QRect(0, 0, 1534, 863))
         self.display.setObjectName("display")
         self.build_display_vertical_layout = QtWidgets.QVBoxLayout(self.display)
-        self.build_display_vertical_layout.setObjectName(
-            "build_display_vertical_layout")
+        self.build_display_vertical_layout.setObjectName("build_display_vertical_layout")
         BuildHistory.setWidget(self.display)
 
         self.retranslateUi(BuildHistory)
         QtCore.QMetaObject.connectSlotsByName(BuildHistory)
 
     def retranslateUi(self, BuildHistory):
-        BuildHistory.setWindowTitle(
-            QtWidgets.QApplication.translate(
-                "BuildHistory",
-                "Build History (click Build History button again to refresh)",
-                None, -1))+        BuildHistory.setWindowTitle(QtWidgets.QApplication.translate("BuildHistory", "Build History (click Build History button again to refresh)", None, -1))
