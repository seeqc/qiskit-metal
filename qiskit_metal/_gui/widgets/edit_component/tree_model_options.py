# -*- coding: utf-8 -*-

# This code is part of Qiskit.
#
# (C) Copyright IBM 2017, 2021.
#
# This code is licensed under the Apache License, Version 2.0. You may
# obtain a copy of this license in the LICENSE.txt file in the root directory
# of this source tree or at http://www.apache.org/licenses/LICENSE-2.0.
#
# Any modifications or derivative works of this code must retain this
# copyright notice, and modified files need to carry a notice indicating
# that they have been altered from the originals.
<<<<<<< HEAD
"""Tree model for component options menu."""
# import numpy as np
# import PySide2
# from PySide2 import QtCore, QtGui, QtWidgets
=======
"""
Tree model for component options menu
"""
>>>>>>> b91efcc8
from typing import TYPE_CHECKING
from PySide2.QtCore import QModelIndex, Qt
from PySide2.QtGui import QFont
from PySide2.QtWidgets import QTreeView, QWidget
from ..bases.dict_tree_base import LeafNode, BranchNode, QTreeModel_Base, parse_param_from_str

if TYPE_CHECKING:
    from ...main_window import MetalGUI


class QTreeModel_Options(QTreeModel_Base):
    """Tree model for component options menu. Overrides rowCount method to
    include placeholder text, and data method to include 3rd column for parsed
    values.

    Args:
        QTreeModel_Base (QAbstractItemModel): Base class for nested dicts
    """

    def __init__(self, parent: QWidget, gui: 'MetalGUI', view: QTreeView):
        """Editable table with drop-down rows for component options. Organized
        as a tree model where child nodes are more specific properties of a
        given parent node.

        Args:
            parent (QWidget): The parent widget
            gui (MetalGUI): The main user interface
            view (QTreeView): View corresponding to a tree structure
        """
        super().__init__(parent=parent, gui=gui, view=view, child='component')
        self.headers = ['Name', 'Value',
                        'Parsed value']  # 3 columns instead of 2

    @property
    def data_dict(self) -> dict:
        """Return a reference to the component options (nested) dictionary."""
        return self.component.options

    def rowCount(self, parent: QModelIndex):
        """Get the number of rows.

        Args:
            parent (QModelIndex): The parent

        Returns:
            int: The number of rows
        """
        # If there is no component, then show placeholder text
        if self.component is None:
            if self._view:
                self._view.show_placeholder_text()
            return 0

        else:
            # We have a component selected
            # if we have the view of the model linked (we should)
            # hide placeholder text
            if self._view:
                self._view.hide_placeholder_text()

            ###
            # Count number of child nodes belonging to the parent.
            node = self.nodeFromIndex(parent)
            if (node is None) or isinstance(node, LeafNode):
                return 0
            return len(node)

    def data(self, index: QModelIndex, role: Qt.ItemDataRole = Qt.DisplayRole):
        """Gets the node data.

        Args:
            index (QModelIndex): Index to get data for
            role (Qt.ItemDataRole): The role..  Defaults to Qt.DisplayRole.

        Returns:
            object: fetched data
        """
        if not index.isValid():
            return None

        if self.component is None:
            return None

        # The data in a form suitable for editing in an editor. (QString)
        if role == Qt.EditRole:
            return self.data(index, Qt.DisplayRole)

        # Bold the first
        if (role == Qt.FontRole) and (index.column() == 0):
            font = QFont()
            font.setBold(True)
            return font

        if role == Qt.TextAlignmentRole:
            return int(Qt.AlignTop | Qt.AlignLeft)

        if role == Qt.DisplayRole:
            node = self.nodeFromIndex(index)
            if node:
                # the first column is either a leaf key or a branch
                # the second column is always a leaf value or for a branch is ''.
                if isinstance(node, BranchNode):
                    # Handle a branch (which is a nested subdictionary, which can be expanded)
                    if index.column() == 0:
                        return node.name
                    return ''
                # We have a leaf
                elif index.column() == 0:
                    return str(node.label)  # key
                elif index.column() == 1:
                    return str(node.value)  # value
                elif index.column() == 2:
                    # TODO: If the parser fails, this can throw an error
                    return str(self.design.parse_value(node.value))
                else:
                    return None

        return None<|MERGE_RESOLUTION|>--- conflicted
+++ resolved
@@ -11,16 +11,9 @@
 # Any modifications or derivative works of this code must retain this
 # copyright notice, and modified files need to carry a notice indicating
 # that they have been altered from the originals.
-<<<<<<< HEAD
-"""Tree model for component options menu."""
-# import numpy as np
-# import PySide2
-# from PySide2 import QtCore, QtGui, QtWidgets
-=======
 """
 Tree model for component options menu
 """
->>>>>>> b91efcc8
 from typing import TYPE_CHECKING
 from PySide2.QtCore import QModelIndex, Qt
 from PySide2.QtGui import QFont
