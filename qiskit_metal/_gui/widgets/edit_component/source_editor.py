# -*- coding: utf-8 -*-

# This code is part of Qiskit.
#
# (C) Copyright IBM 2019, 2020.
#
# This code is licensed under the Apache License, Version 2.0. You may
# obtain a copy of this license in the LICENSE.txt file in the root directory
# of this source tree or at http://www.apache.org/licenses/LICENSE-2.0.
#
# Any modifications or derivative works of this code must retain this
# copyright notice, and modified files need to carry a notice indicating
# that they have been altered from the originals.

"""Main edit source code window,
based on pyqode.python: https://github.com/pyQode/pyqode.python

@author: Zlatko Minev 2020
"""
import importlib
import inspect
import logging
import pydoc
import re
import warnings
from typing import TYPE_CHECKING, List, Tuple, Union

import pygments
import PyQt5
from pygments import highlight
from pygments.formatters import HtmlFormatter
from pygments.lexers import get_lexer_by_name
from PyQt5 import QtCore, QtGui, QtWidgets
from PyQt5.QtGui import QTextCursor
from PyQt5.QtWidgets import QTextEdit

try:
    from pyqode.python.backend import server
    from pyqode.core import api, modes, panels
    from pyqode.python import modes as pymodes, panels as pypanels, widgets
    from pyqode.python.folding import PythonFoldDetector
    from pyqode.python.backend.workers import defined_names
    from pyqode.core.api import TextHelper
    # The above uses jedi
    import jedi
    import os

except ImportError as e:
    # TODO: report in a more visible way.
    # Maybe reaise exception.
    # If this line fails then the GUI can't start.
    raise ImportError('Error could not load `pyqode.python`\nPlease install. In a shell, try running: \n'
                      '  >> pip install pyqode.python --upgrade \n\n'
                      'For more, see https://github.com/pyQode/pyqode.python \n')

if TYPE_CHECKING:
    from ...main_window import MetalGUI, QMainWindowExtension

warnings.filterwarnings("ignore", 'pyqode')


class MetalSourceEditor(widgets.PyCodeEditBase):
    """
    A source code editor based on pyQode.

    This class inherits from the `widgets.PyCodeEditBase` class.

    Editor features:
        - syntax highlighting
        - code completion (using jedi)
        - code folding
        - auto indentation
        - auto complete
        - comments mode (ctrl+/)
        - calltips mode
        - linters (pyflakes and pep8) modes + display panel
        - line number panel
        - builtin search and replace panel

    Create with
        gui.component_window.edit_source()

    Access with:
        self = gui.component_window.src_widgets[-1].ui.src_editor

        Note that thtehre can be more than one edit widet open.
        A refernece is kept to all of them in `gui.component_window.src_widgets`
    """
    # TODO: remember previous state, save to config like gui and recall when created
    # save font size too.  remmeber window properties and zoom level
    # TODO: Add error slot handling to all call funcitons below

    # MRO:
    # qiskit_metal._gui.widgets.edit_component.source_editor.MetalSourceEditor,
    # pyqode.python.widgets.code_edit.PyCodeEditBase,
    # pyqode.core.api.code_edit.CodeEdit,
    # PyQt5.QtWidgets.QPlainTextEdit,
    # PyQt5.QtWidgets.QAbstractScrollArea,
    # PyQt5.QtWidgets.QFrame,
    # PyQt5.QtWidgets.QWidget,
    # PyQt5.QtCore.QObject,
    # sip.wrapper,
    # PyQt5.QtGui.QPaintDevice,
    # sip.simplewrapper,
    # object

    def __init__(self, parent, **kwargs):
        """
        Args:
            parent (QWidget): Parent widget
        """
        # Foe help, see
        # https://github.com/pyQode/pyqode.python/blob/master/examples/custom.py

        super().__init__(parent, **kwargs)

        self.gui = None  # type: MetalGUI
        self.component_class_name = None  # type: str - 'TransmonPocket'
        # type: str - 'qiskit_metal.components.qubits.transmon_pocket'
        self.component_module_name = None
        # type: str - '/Users/zlatko.minev/qiskit_metal/qiskit_metal/components/qubits/transmon_pocket.py'
        self.component_module_path = None

        # starts the default pyqode.python server (which enable the jedi code
        # completion worker).
        self.backend.start(server.__file__)

        # some other modes/panels require the analyser mode, the best is to
        # install it first
        self.modes.append(modes.OutlineMode(defined_names))

        # --- core panels
        self.panels.append(panels.FoldingPanel())
        self.panels.append(panels.LineNumberPanel())
        self.panels.append(panels.CheckerPanel())
        self.panels.append(panels.SearchAndReplacePanel(),
                           panels.SearchAndReplacePanel.Position.BOTTOM)
        self.panels.append(panels.EncodingPanel(), api.Panel.Position.TOP)
        # add a context menu separator between editor's
        # builtin action and the python specific actions
        self.add_separator()

        # --- python specific panels
        self.quick_doc_panel = pypanels.QuickDocPanel()
        self.panels.append(self.quick_doc_panel, api.Panel.Position.BOTTOM)

        ############################################################################
        # core modes
        self.modes.append(modes.CaretLineHighlighterMode())
        self.code_completion_mode = modes.CodeCompletionMode()
        self.modes.append(self.code_completion_mode)
        self.modes.append(modes.ExtendedSelectionMode())
        self.modes.append(modes.FileWatcherMode())
        self.modes.append(modes.OccurrencesHighlighterMode())
        # self.modes.append(modes.RightMarginMode())
        self.modes.append(modes.SmartBackSpaceMode())
        self.modes.append(modes.SymbolMatcherMode())
        self.modes.append(modes.ZoomMode())

        # ---  python specific modes
        # Help: https://pythonhosted.org/pyqode.python/pyqode.python.modes.html

        # Comments/uncomments a set of lines using Ctrl+/.
        self.modes.append(pymodes.CommentsMode())

        # Shows function calltips.
        # This mode shows function/method call tips in a QToolTip using jedi.Script.call_signatures().
        # https://pythonhosted.org/pyqode.python/pyqode.python.modes.html#calltipsmode
        self.calltips_mode = pymodes.CalltipsMode()
        self.calltips_mode.tooltipDisplayRequested.connect(self.calltip_called)
        self.modes.append(self.calltips_mode)

        self.modes.append(pymodes.PyFlakesChecker())
        # self.modes.append(pymodes.PEP8CheckerMode())
        self.auto_complete_mode = pymodes.PyAutoCompleteMode()
        self.modes.append(self.auto_complete_mode)
        self.modes.append(pymodes.PyAutoIndentMode())
        self.modes.append(pymodes.PyIndenterMode())
        self.modes.append(pymodes.PythonSH(self.document()))
        self.syntax_highlighter.fold_detector = PythonFoldDetector()

        # --- handle modifed text in other application
        # self.textChanged.connect(self.check_modified) # user function

        # Options
        # self.file.safe_save  = False

        self.script = jedi.Script('')  # get overwritten in set

        self.style_me()

    def style_me(self):
        """Style the editor"""
        self.setStyleSheet("""
    background-color: #f9f9f9;
    color: #000000;
            """)
        self.zoomIn(3)

    @property
    def logger(self) -> logging.Logger:
        """Returns the logger"""
        return self.gui.logger

    def reload_file(self):
        """Reload the file"""
        encoding = self.file.encoding
        self.file.reload(encoding)
        self.file.reload()
        # self.update()
        self.logger.info('Source file reloaded.')

    def save_file(self):
        """Save teh file"""
        # TODO: warning: if the kernel is run as a differnt user, eg.., sudo,
        # then the file persmissions will change but for that user and the file
        # can read only for the base user.
        self.file.save()
        self.logger.info('Source file saved.')

    def open_file(self, filename: str):
        """Open a file

        Args:
            filename (str): file to open

        **Troubleshooting**

            If you get a strange permission error when opening hte file, but it otherwsie sems to more or less work fine
            it is because you probably opened in sudo before and now are not running in sudo.

            If the error is about Jedi:
                PermissionError: [Errno 13] Permission denied: '/Users/zlatko.minevibm.com/Library/Caches/Jedi/CPython-36-33/...

            Then there is an issue with the cache of self.file.
            The solution is to go in manuaally and delete the bad folder.
            I.e., in my case delete this Jedi folder:
                /Users/zlatko.minevibm.com/Library/Caches/Jedi/

            This can be also fixed using:
                import jedi
                jedi.settings.cache_directory

            I have tried to fix this using the permisison code below
        """

        ####################
        # Handle JEDI cache fridge bug: zkm
        # handle firdge possible error with permission of cache folder
        # TODO: may need to test more
        jedipath = jedi.settings.cache_directory
        if os.path.isdir(jedipath):  # dir already exists
            if not os.access(jedipath, os.W_OK):  # check that we have wrtite privs
                jedi.settings.cache_directory += '1'
        ######

        self.file.open(filename)  # , use_cached_encoding=False)

    def reload_module(self):
        """Reload the module"""
        if self.component_module_name:
            self.gui.design.reload_component(
                component_module_name=self.component_module_name,
                component_class_name=self.component_class_name)
            self.logger.info(
                f'Reloaded {self.component_class_name} from {self.component_module_name}')

    def rebuild_components(self):
        """Rebuild teh component"""
        self.logger.debug('Source file rebuild started.')
        self.save_file()
        # print('saved')
        self.reload_module()
        # print('reloaded')
        # TODO: only rebuild those that have this type
        # for right now i will do all of tehm just for ease
        self.gui.rebuild()
        # print('rebuild')
        self.logger.info('Source file executed rebuild.')

    def hide_help(self):
        """Hide the RHS sideebdar"""
        splitter = self.edit_widget.ui.splitter

        sizes = splitter.sizes()
        total = sum(sizes)

        if sizes[-1] < 1: # hidden, now show
            # restore size
            spliter_size = self.__last_splitter_size if \
                            hasattr(self, '__last_splitter_size') else 400
            if total < spliter_size+50:
                spliter_size = int(total / 2)
            splitter.setSizes([total - spliter_size, spliter_size]) # hide the right side

        else:
            self.__last_splitter_size = sizes[-1] # save for toggle
            splitter.setSizes([total, 0]) # hide the right side

    @property
    def edit_widget(self):
        """Returns the great-great-grandparent of the widget"""
        return self.parent().parent().parent().parent()

    def set_component(self, class_name: str, module_name: str,
                      module_path: str):
        """Main function that set the components to be edited.

        Args:
            class_name (str): the name of the class
            module_name (str): the name of the module
            module_path (str): the path to the module
        """
        self.component_class_name = class_name
        self.component_module_name = module_name
        self.component_module_path = module_path

        self.logger.debug(f'Opening file {module_path}')
        self.open_file(module_path)

        edit_widget = self.edit_widget
        win_title = f'Edit Source: {class_name}'
        edit_widget.setWindowTitle(win_title)
        edit_widget.dock_widget.setWindowTitle(win_title)
        edit_widget.ui.lineSrcPath.hide()  # wasted space
        edit_widget.statusBar().showMessage(str(module_path))
        # edit_widget.ui.lineSrcPath.setText(module_path)

        # Must be utf-8
        self.script = jedi.Script(self.toPlainText(), path=self.file.path)

        self.scroll_to()

    def scroll_to(self, text: str = 'def make('):
<<<<<<< HEAD
        """Scroll to the matched string"""
=======
        """Scroll to the matched string

        Args:
            text (str): test to scroll to (Default: 'def make(')
        """
>>>>>>> 48f7a00e
        text = self.toPlainText()
        # index = text.find('def make(')
        index = re.search('def\s+make\(', text).start()

        if index:
            cursor = self.textCursor()
            cursor.setPosition(index)
            cursor.movePosition(QTextCursor.EndOfLine, QTextCursor.MoveAnchor)
            self.setTextCursor(cursor)
            # self.ensureCursorVisible()
            self.centerCursor()

    def get_word_under_cursor(self) -> Tuple[PyQt5.QtGui.QTextCursor, dict]:
        """Returns the cursor to select word udner it and info

        Returns:
            tuple: PyQt5.QtGui.QTextCursor, dict
        """
        tc = TextHelper(self).word_under_cursor(
            select_whole_word=True)  # type: PyQt5.QtGui.QTextCursor
        word_info = {
            'code': self.toPlainText(),
            'line': tc.blockNumber(),
            'column': tc.columnNumber(),
            'path': self.file.path,
            'encoding': self.file.encoding
        }
        # print(word_info)
        return tc, word_info

    def get_definitions_under_cursor(self, offset=0) -> List['jedi.api.classes.Definition']:
        """Get jedi

        Args:
            offset (int): Columns offset, such as -1. (Default: 0).

        Returns:
            list: definitions under the cursor, or an empty list

        Raises:
            ValueError: Jedi couldn't find it
        """
        _, word_info = self.get_word_under_cursor()
        p = word_info

        self.script = jedi.Script(p['code'],
                                  line=1+p['line'],
                                  column=p['column']+offset,
                                  path=p['path'], encoding=p['encoding'])

        try:
            name_defns = self.script.infer(
                line=1+word_info['line'], column=word_info['column']+offset)
        except ValueError:
            print('Jedi did not find')
            name_defns = []

        return name_defns

    def set_help_doc(self, definitions: List['jedi.api.classes.Definition']):
        """Sets the help docs

        Args:
            definitions (List['jedi.api.classes.Definition']): help defintions
        """
        if len(definitions) < 1:
            return

        if len(definitions) > 2: # just take the first 2
            definitions = definitions[:2]

        csss = []
        text = ''
        for defn in definitions:
            # can check is .in_builtin_module() == True and not do
            if defn.full_name not in ['builtins.NoneType']:
                # For each found definition give the full docs.
                newtext, css = definition_generate_html(defn)
                text += newtext+'<br><br>'
                csss += [css]

        if len(csss) > 0:
            textEdit = self.edit_widget.ui.textEditHelp  # type: QTextEdit
            textEdit.document().setDefaultStyleSheet(csss[0])
            textEdit.setHtml(text)
            textEdit.moveCursor(QtGui.QTextCursor.Start)

    def set_doc_from_word_under_cursor(self, offset=0):
        """Set the doc based on the word under the cursor

        Args:
            offset (int): the offset (Default: 0)
        """
        self.definitions = self.get_definitions_under_cursor(offset=offset)
        self.set_help_doc(self.definitions)

    def mouseDoubleClickEvent(self, event: QtGui.QMouseEvent):
        """Double click leads to jedi inspection"""
        if event.button() == QtCore.Qt.LeftButton:
            self.set_doc_from_word_under_cursor(offset=0)

    def calltip_called(self, info: dict):
        """When a call tip is requested

        Args:
            info (dict): Dictionary of information

        Example Dictionary:
        
            .. code-block:: python

                {'call.module.name': 'shapely.geometry.geo',
                'call.call_name': 'box',
                'call.params': ['param minx', 'param miny', 'param maxx', 'param maxy', 'param ccw=True'],
                'call.index': 0,
                'call.bracket_start': [115, 12]}

        """
        self.set_doc_from_word_under_cursor(offset=-1)

        # Old method, before jedi
        #     # Get the object form the info dict
        #     obj = doc_get_object_from_info(info)
        #     text = doc_generate_html(obj)

css_base = """
  p {
      line-height: 1em;   /* within paragraph */
      margin-bottom: 1em; /* between paragraphs */
      padding-left: 0.25em;
  }
  .docstring{
    padding-left: 0.25em;
  }
  .myheading{
      font-weight:bold;
      color:#038000;
  }
  """

def definition_generate_html(defn: 'jedi.api.classes.Definition'):
    signatures = defn.get_signatures()
    doc_text = defn.docstring()
    doc_text = doc_text.replace(defn.name, f'<span style="color: #0900ff">{defn.name}</span>', 1)

    source_code, source_html, html_css_lex = definition_get_source(defn)

    css = css_base + html_css_lex

    text = \
f"""
<h4 class="myheading">Documentation</h4>
<pre class="docstring">{doc_text}</pre>

<hr>
<h4 class="myheading">About</h4>
<p><span class="myheading">Full name:</span> {defn.full_name} &nbsp; (<span class="myheading">Type:</span> {defn.type})</p>
<p><span class="myheading">Module name:</span> {defn.module_name}</p>
<p><span class="myheading">Module path:</span> {defn.module_path}</p>

<hr>
<h4 class="myheading">Source</h4>
{source_html}
"""

    return text, css


def definition_get_source(defn: 'jedi.api.classes.Definition', formatter:HtmlFormatter=None):

    # only in  > 0.17
    if hasattr(defn, 'get_definition_end_position'):
        end = defn.get_definition_end_position()
        start = defn.get_definition_start_position()
    else:
        end = get_definition_end_position(defn)
        start = get_definition_start_position(defn)

    if end is None or start is None:
        return '', '', ''

    num_lines = end[0] - start[0]

    #### HIGHOGH SOURCE
    lexer = get_lexer_by_name("python", stripall=True)
    if not formatter:
        formatter = HtmlFormatter(linenos='inline')
    html_css_lex = formatter.get_style_defs('.highlight')

    source_code = defn.get_line_code(0, num_lines)
    source_html = highlight(source_code, lexer, formatter)

    return source_code, source_html, html_css_lex




def get_definition_end_position(self):
    """
    The (row, column) of the end of the definition range. Rows start with
    1, columns start with 0.
    :rtype: Optional[Tuple[int, int]]
    """
    if self._name.tree_name is None:
        return None
    definition = self._name.tree_name.get_definition()
    if definition is None:
        return self._name.tree_name.end_pos
    if self.type in ("function", "class"):
        last_leaf = definition.get_last_leaf()
        if last_leaf.type == "newline":
            return last_leaf.get_previous_leaf().end_pos
        return last_leaf.end_pos
    return definition.end_pos

def get_definition_start_position(self):
    """
    The (row, column) of the start of the definition range. Rows start with
    1, columns start with 0.
    :rtype: Optional[Tuple[int, int]]
    """
    if self._name.tree_name is None:
        return None
    definition = self._name.tree_name.get_definition()
    if definition is None:
        return self._name.start_pos
    return definition.start_pos






################################################################################################################################
# UNUSED
def doc_generate_html(obj) -> str:
    # Generate formatted fdoc
    # Get docstring
    # doc = inspect.getdoc(obj)
    # if doc:
    #     doc = inspect.cleandoc(doc)
    doc = pydoc.HTMLDoc()
    doc_text = doc.docroutine(obj)

    # Get file
    try:
        file = inspect.getfile(obj)
    except TypeError:
        file = ''

    # Get signature
    try:
        signature = inspect.signature(obj)
        signature_full = str(signature)
    except (ValueError, TypeError):
        signature_full = ''

    objtype = str(type(obj))

    source = inspect.getsource(obj)  # TODO: format

    text = """
<style type="text/css">
  p {
  line-height: 1em;   /* within paragraph */
  margin-bottom: 1em; /* between paragraphs */
  }
  .signature_type {
    color:#AA2b01;
    font-weight:bold;
  }
  .myheading{
      font-weight:bold;
      color:#AA2b01;
  }
</style>
"""+f"""
{doc_text}

<p><span class="signature_type"> file:</span> {file}</p>

<hr>
<h5 class="myheading">Source code:</h5>
<p>
{source}
</p>
"""

    return text


def doc_get_object_from_info(info: dict) -> object:

    module_name = info['call.module.name']
    functi_name = info['call.call_name']

    module = importlib.import_module(module_name)
    obj = getattr(module, functi_name)

    return obj<|MERGE_RESOLUTION|>--- conflicted
+++ resolved
@@ -332,15 +332,11 @@
         self.scroll_to()
 
     def scroll_to(self, text: str = 'def make('):
-<<<<<<< HEAD
-        """Scroll to the matched string"""
-=======
         """Scroll to the matched string
 
         Args:
             text (str): test to scroll to (Default: 'def make(')
         """
->>>>>>> 48f7a00e
         text = self.toPlainText()
         # index = text.find('def make(')
         index = re.search('def\s+make\(', text).start()
@@ -449,7 +445,7 @@
             info (dict): Dictionary of information
 
         Example Dictionary:
-        
+
             .. code-block:: python
 
                 {'call.module.name': 'shapely.geometry.geo',
