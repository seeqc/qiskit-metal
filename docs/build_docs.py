--- conflicted
+++ resolved
@@ -22,7 +22,6 @@
 import shlex
 import subprocess
 import os
-import sys
 
 # first install prerequisite packages
 try:
@@ -30,38 +29,6 @@
     import numpydoc
     import sphinx_automodapi
     import jupyter_sphinx
-<<<<<<< HEAD
-    import nbsphinx
-
-except ImportError:
-    cmd1 = "conda install -y -c conda-forge sphinx numpydoc sphinx-automodapi jupyter_sphinx"
-    print(
-        f"\n*** Installing pre-requisite packages to build the docs***\n$ {cmd1}"
-    )
-    scmd = shlex.split(cmd1)
-    try:
-        result = subprocess.run(scmd, stdout=subprocess.PIPE, check=False)
-    except FileNotFoundError:
-        # some windows systems appear to require this switch
-        result = subprocess.run(scmd,
-                                stdout=subprocess.PIPE,
-                                check=False,
-                                shell=True)
-    stderr = result.stderr
-    stdout = result.stdout
-    returncode = result.returncode
-    print(f'\n****Exited with {returncode}')
-    if stdout:
-        print(f'****stdout****\n{stdout.decode()}')
-    if stderr:
-        print(f'****stderr****\n{stderr.decode()}')
-    print("Conda pre-requisite installation Complete!")
-
-try:
-    import qiskit_sphinx_theme
-except ImportError:
-    cmd2 = "python3 -m pip install qiskit-sphinx-theme"
-=======
 except ImportError:
     cmd1 = "conda install -y -c conda-forge sphinx numpydoc sphinx-automodapi jupyter_sphinx"
     print(
@@ -89,7 +56,6 @@
     import qiskit_sphinx_theme
 except ImportError:
     cmd2 = "python -m pip install qiskit-sphinx-theme"
->>>>>>> 3ef4d8a9
     print(
         f'\n*** Installing pre-requisite packages to build the docs***\n$ {cmd2}'
     )
