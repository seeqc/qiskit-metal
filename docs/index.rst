####################################
Qiskit Metal |version| documentation
####################################

.. hint::
    
    You can open this documentation using

    .. code-block:: python

        import qiskit_metal
        qiskit_metal.open_docs()

.. attention::
    
    This is an early-access alpha version of Qiskit Metal. This folder will be expanded throughout the early-access period, based on both planned training and your feedback. Please let us know about anything you might want us to add or elaborate upon. 


| **Qiskit for quantum hardware design (`Qiskit Metal`)** is a quantum device design and analysis SDK, library, and community.
| Call it quantum EDA (QEDA) and analysis. 


.. rubric:: About Metal

Designing quantum devices is the bedrock of the quantum ecosystem, but it is a difficult, multi-step process that connects traditionally disparate worlds.

Metal is automating and streamlining this process. Our vision is to develop a community-driven universal platform capable of orchestrating quantum chip development from concept to fabrication in a simple and open framework.
Qiskit for quantum hardware design (`Qiskit Metal`) is:
* Open source
* Community-driven
* Both a python API and a front-end visual GUI interface.

<<<<<<< HEAD
=======
Qiskit-metal is licensed under Apache 2.0. IBM reserves no copyright over outputs of qiskit-metal.

>>>>>>> d9b86ae2
.. rubric:: Metal & it's vision (read full `Medium blog <https://medium.com/qiskit/what-if-we-had-a-computer-aided-design-program-for-quantum-computers-4cb88bd1ddea>`_):

.. highlights::

    We want to accelerate and lower the barrier to innovation on quantum devices. 
    Today at the IEEE Quantum Week Conference, the team discussed their vision for this first-of-its-kind project. Led by quantum physicist Zlatko Minev and 
    developed with other IBM Quantum team members, this project is meant for those interested in quantum hardware design: a suite of design automation 
    tools that can be used to devise and analyze superconducting devices, with a focus on being able to integrate the best tools into a quantum hardware 
    designer’s workflow. We’ve code-named the project Qiskit Metal.

    We hope that as a community, we might make the process of quantization — bridging the gap between pieces of a superconducting metal on a quantum chip 
    with the computational mathematics of Hamiltonians and Hilbert spaces — available to anyone with a curious mind and a laptop. We want to make quantum 
    device design a streamlined process that automates the laborious tasks as it does with conventional electronic device design. We are writing software
    with built-in best practices and cutting-edge quantum analysis techniques, all this while seamlessly leveraging the power of conventional EDA tools. 
    The goal of Qiskit Metal is to allow for easy quantum hardware modeling with reduction of design-related errors plus increased speed.

**Qiskit Metal consists of four foundational elements:**

    - :ref:`Quantum Device Design (QDesign)<todo>`: ...
    - :ref:`Quantum Device Components (QComponent)<todo>`: ...
    - :ref:`Quantum Renderer (QRenderer)<todo>`: ...
    - :ref:`Quantum Analysis (QAnalysis)<todo>`: ...

.. toctree::
    :maxdepth: 2
    :hidden:

<<<<<<< HEAD
    Installing Qiskit Metal<getting_started/install.rst>
    Getting Started With Metal
    Metal Workflow<workflow>
    Frequently Asked Questions<faq>

.. toctree::
    :maxdepth: 2
    :caption: Contributor Guide

    :hidden:

    Contributor Guide<contributor-guide>
=======
    Metal Workflow<workflow>
    Frequently Asked Questions<faq>
>>>>>>> d9b86ae2

.. TODO: Add Installing Qiskit Metal<getting_started/install.rst> before Metal Workflow
.. TODO: Add Getting Started With Metal between Metal Workflow and Installing Qiskit Metal

.. toctree::
    :maxdepth: 2
<<<<<<< HEAD
=======
    :caption: Contributor Guide
    :hidden:

    Contributor Guide<contributor-guide>


.. toctree::
    :maxdepth: 2
>>>>>>> d9b86ae2
    :caption: Tutorials
    :hidden:

.. TODO: Add jupyter notebooks here

.. toctree::
    :maxdepth: 2
    :caption: Libraries
    :hidden:

    Quantum devices<apidocs/qlibrary>

.. toctree::
    :maxdepth: 2
    :caption: API References
    :hidden:

    Overview<overview>
    QDesign<apidocs/designs>
    Analyse<apidocs/analyses>
    Renderer<apidocs/renderers>
    Toolbox<apidocs/toolbox_metal>
  
.. toctree::
    :maxdepth: 2
    :caption: API References Advanced
    :hidden:

    GUI<apidocs/gui>
    QGeometry Tables<apidocs/qgeometries>


.. Hiding - Indices and tables
   :ref:`genindex`
   :ref:`modindex`
   :ref:`search`<|MERGE_RESOLUTION|>--- conflicted
+++ resolved
@@ -30,11 +30,6 @@
 * Community-driven
 * Both a python API and a front-end visual GUI interface.
 
-<<<<<<< HEAD
-=======
-Qiskit-metal is licensed under Apache 2.0. IBM reserves no copyright over outputs of qiskit-metal.
-
->>>>>>> d9b86ae2
 .. rubric:: Metal & it's vision (read full `Medium blog <https://medium.com/qiskit/what-if-we-had-a-computer-aided-design-program-for-quantum-computers-4cb88bd1ddea>`_):
 
 .. highlights::
@@ -62,7 +57,6 @@
     :maxdepth: 2
     :hidden:
 
-<<<<<<< HEAD
     Installing Qiskit Metal<getting_started/install.rst>
     Getting Started With Metal
     Metal Workflow<workflow>
@@ -75,27 +69,12 @@
     :hidden:
 
     Contributor Guide<contributor-guide>
-=======
-    Metal Workflow<workflow>
-    Frequently Asked Questions<faq>
->>>>>>> d9b86ae2
 
 .. TODO: Add Installing Qiskit Metal<getting_started/install.rst> before Metal Workflow
 .. TODO: Add Getting Started With Metal between Metal Workflow and Installing Qiskit Metal
 
 .. toctree::
     :maxdepth: 2
-<<<<<<< HEAD
-=======
-    :caption: Contributor Guide
-    :hidden:
-
-    Contributor Guide<contributor-guide>
-
-
-.. toctree::
-    :maxdepth: 2
->>>>>>> d9b86ae2
     :caption: Tutorials
     :hidden:
 
